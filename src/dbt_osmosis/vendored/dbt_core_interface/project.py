#!/usr/bin/env python
"""The interface for interacting with dbt-core.

We package the interface as a single python module that can be imported
and used in other python projects. You do not need to include dbt-core-interface
as a dependency in your project if you do not want to. You can simply copy
the dbt_core_interface folder into your project and import it from there.
"""

# region dbt-core-interface imports & monkey patches


if 1:  # this stops ruff from complaining about the import order
    import dbt.adapters.factory

    # See ... for more info on this monkey patch
    dbt.adapters.factory.get_adapter = lambda config: config.adapter  # type: ignore

import _thread as thread
import base64
import calendar
import cgi
import configparser
import decimal
import email.utils
import functools
import hashlib
import hmac
import http.client as httplib
import itertools
import json
import logging
import mimetypes
import os
import pickle
import re
import sys
import tempfile
import threading
import time
import uuid
import warnings
import weakref
from collections import OrderedDict, UserDict
from collections.abc import MutableMapping as DictMixin
from contextlib import contextmanager, redirect_stdout
from copy import copy
from dataclasses import asdict, dataclass, field
from datetime import date as datedate
from datetime import datetime, timedelta
from enum import Enum
from functools import lru_cache, wraps
from http.cookies import CookieError, Morsel, SimpleCookie
from inspect import getfullargspec
from io import BytesIO
from json import dumps as json_dumps
from json import loads as json_lds
from pathlib import Path
from tempfile import NamedTemporaryFile
from traceback import format_exc, print_exc
from types import FunctionType
from types import ModuleType as new_module  # noqa
from typing import (
    TYPE_CHECKING,
    Any,
    Callable,
    Dict,
    Generator,
    List,
    Optional,
    Tuple,
    Type,
    TypeVar,
    Union,
    cast,
)
from unicodedata import normalize
from urllib.parse import SplitResult as UrlSplitResult
from urllib.parse import quote as urlquote
from urllib.parse import unquote as urlunquote
from urllib.parse import urlencode, urljoin

import dbt.version

# We maintain the smallest possible surface area of dbt imports
from dbt.adapters.factory import get_adapter_class_by_name
from dbt.clients.system import make_directory
from dbt.config.runtime import RuntimeConfig
from dbt.node_types import NodeType
from dbt.parser.manifest import PARTIAL_PARSE_FILE_NAME, ManifestLoader, process_node
from dbt.parser.sql import SqlBlockParser, SqlMacroParser
from dbt.task.sql import SqlCompileRunner
from dbt.tracking import disable_tracking
from dbt.flags import set_from_args

# brute force import for dbt 1.3 back-compat
# these are here for consumers of dbt-core-interface
try:
    # dbt <= 1.3
    from dbt.contracts.graph.parsed import ColumnInfo  # type: ignore
    from dbt.contracts.graph.compiled import ManifestNode  # type: ignore
except Exception:
    # dbt > 1.3
    from dbt.contracts.graph.nodes import ColumnInfo, ManifestNode  # type: ignore

if TYPE_CHECKING:
    # These imports are only used for type checking
    from agate import Table  # type: ignore  # No stubs for agate
    from dbt.adapters.base import BaseAdapter, BaseRelation  # type: ignore
    from dbt.contracts.connection import AdapterResponse
    from dbt.contracts.results import ExecutionResult, RunExecutionResult
    from dbt.semver import VersionSpecifier
    from dbt.task.runnable import ManifestTask

# dbt-core-interface is designed for non-standard use. There is no
# reason to track usage of this package.
disable_tracking()

urlunquote = functools.partial(urlunquote, encoding="latin1")

# Version specific dbt constants and overrides
__dbt_major_version__ = int(dbt.version.installed.major or 0)
__dbt_minor_version__ = int(dbt.version.installed.minor or 0)
__dbt_patch_version__ = int(dbt.version.installed.patch or 0)
if (__dbt_major_version__, __dbt_minor_version__, __dbt_patch_version__) > (1, 3, 0):
    RAW_CODE = "raw_code"
    COMPILED_CODE = "compiled_code"
else:
    RAW_CODE = "raw_code"
    COMPILED_CODE = "compiled_code"
if (__dbt_major_version__, __dbt_minor_version__, __dbt_patch_version__) < (1, 5, 0):
    import dbt.events.functions

    # I expect a change in dbt 1.5.0 that may make this monkey patch unnecessary
    # but we can reduce the codepath since dbt is **loaded** with telemetry calls...
    dbt.events.functions.fire_event = lambda *args, **kwargs: None


def default_project_dir() -> Path:
    if "DBT_PROJECT_DIR" in os.environ:
        return Path(os.environ["DBT_PROJECT_DIR"]).resolve()
    paths = list(Path.cwd().parents)
    paths.insert(0, Path.cwd())
    return next((x for x in paths if (x / "dbt_project.yml").exists()), Path.cwd())


def default_profiles_dir() -> Path:
    if "DBT_PROFILES_DIR" in os.environ:
        return Path(os.environ["DBT_PROFILES_DIR"]).resolve()
    return Path.cwd() if (Path.cwd() / "profiles.yml").exists() else Path.home() / ".dbt"


DEFAULT_PROFILES_DIR = str(default_profiles_dir())
DEFAULT_PROJECT_DIR = str(default_project_dir())


def write_manifest_for_partial_parse(self: ManifestLoader):
    """Monkey patch for dbt manifest loader."""
    path = os.path.join(
        self.root_project.project_root,
        self.root_project.target_path,
        PARTIAL_PARSE_FILE_NAME,
    )
    try:
        if self.manifest.metadata.dbt_version != dbt.version.__version__:
            self.manifest.metadata.dbt_version = dbt.version.__version__
        manifest_msgpack = self.manifest.to_msgpack()
        make_directory(os.path.dirname(path))
        with open(path, "wb") as fp:
            fp.write(manifest_msgpack)
    except Exception:
        raise


if (__dbt_major_version__, __dbt_minor_version__) < (1, 4):
    # Patched so we write partial parse to correct directory
    # https://github.com/dbt-labs/dbt-core/blob/v1.3.2/core/dbt/parser/manifest.py#L548
    ManifestLoader.write_manifest_for_partial_parse = write_manifest_for_partial_parse


__all__ = [
    "DbtProject",
    "DbtProjectContainer",
    "DbtAdapterExecutionResult",
    "DbtAdapterCompilationResult",
    "DbtManifestProxy",
    "DbtConfiguration",
    "__dbt_major_version__",
    "__dbt_minor_version__",
    "__dbt_patch_version__",
    "DEFAULT_PROFILES_DIR",
    "DEFAULT_PROJECT_DIR",
    "ServerRunResult",
    "ServerCompileResult",
    "ServerResetResult",
    "ServerRegisterResult",
    "ServerUnregisterResult",
    "ServerErrorCode",
    "ServerError",
    "ServerErrorContainer",
    "ServerPlugin",
    "run_server",
    "default_project_dir",
    "default_profiles_dir",
    "ColumnInfo",
    "ManifestNode",
]

T = TypeVar("T")
JINJA_CONTROL_SEQUENCES = ["{{", "}}", "{%", "%}", "{#", "#}"]

LOGGER = logging.getLogger(__name__)

__version__ = dbt.version.__version__

# endregion

# region dbt-core-interface core


class DbtCommand(str, Enum):
    """The dbt commands we support."""

    RUN = "run"
    BUILD = "build"
    TEST = "test"
    SEED = "seed"
    RUN_OPERATION = "run-operation"
    LIST = "list"
    SNAPSHOT = "snapshot"


@dataclass
class DbtConfiguration:
    """The configuration for dbt-core."""

    project_dir: str = DEFAULT_PROJECT_DIR
    profiles_dir: str = DEFAULT_PROFILES_DIR
    profile: Optional[str] = None
    target: Optional[str] = None
    threads: int = 1
    single_threaded: bool = True
    _vars: str = "{}"
    # Mutes unwanted dbt output
    quiet: bool = True
    # We need single threaded, simple, jinja parsing -- no rust/pickling
    use_experimental_parser: bool = False
    static_parser: bool = False
    partial_parse: bool = False
    # A required attribute for dbt, not used by our interface
    dependencies: List[str] = field(default_factory=list)

    def __post_init__(self) -> None:
        """Post init hook to set single_threaded and remove target if not provided."""
        if self.target is None:
            del self.target
        self.single_threaded = self.threads == 1

    @property
    def vars(self) -> str:
        """Access the vars attribute as a string."""
        return self._vars

    @vars.setter
    def vars(self, v: Union[str, Dict[str, Any]]) -> None:
        """Set the vars attribute as a string or dict.

        If dict then it will be converted to a string which is what dbt expects.
        """
        if (__dbt_major_version__, __dbt_minor_version__) >= (1, 5):
            if isinstance(v, str):
                v = json.loads(v)
        else:
            if isinstance(v, dict):
                v = json.dumps(v)
        self._vars = v


class DbtManifestProxy(UserDict):  # type: ignore
    """Proxy for manifest dictionary object.

    If we need mutation then we should create a copy of the dict or interface with the dbt-core manifest object instead.
    """

    def _readonly(self, *args: Any, **kwargs: Any) -> None:
        raise RuntimeError("Cannot modify DbtManifestProxy")

    __setitem__ = _readonly
    __delitem__ = _readonly
    pop = _readonly  # type: ignore
    popitem = _readonly  # type: ignore
    clear = _readonly
    update = _readonly  # type: ignore
    setdefault = _readonly  # type: ignore


@dataclass
class DbtAdapterExecutionResult:
    """Interface for execution results.

    This keeps us 1 layer removed from dbt interfaces which may change.
    """

    adapter_response: "AdapterResponse"
    table: "Table"
    raw_code: str
    compiled_code: str


@dataclass
class DbtAdapterCompilationResult:
    """Interface for compilation results.

    This keeps us 1 layer removed from dbt interfaces which may change.
    """

    raw_code: str
    compiled_code: str
    node: "ManifestNode"
    injected_code: Optional[str] = None


class DbtTaskConfiguration:
    """A container for task configuration with sane defaults.

    Users should enforce an interface for their tasks via a factory method that returns an instance of this class.
    """

    def __init__(self, profile: str, target: str, **kwargs: Any) -> None:
        """Initialize the task configuration."""
        self.profile: str = profile
        self.target: str = target
        self.kwargs: Dict[str, Any] = kwargs or {}
        self.threads: int = kwargs.get("threads", 1)
        self.single_threaded: bool = kwargs.get("single_threaded", self.threads == 1)
        self.state_id: Optional[str] = kwargs.get("state_id")
        self.version_check: bool = kwargs.get("version_check", False)
        self.resource_types: Optional[List[str]] = kwargs.get("resource_types")
        self.models: Union[None, str, List[str]] = kwargs.get("models")
        self.select: Union[None, str, List[str]] = kwargs.get("select")
        self.exclude: Union[None, str, List[str]] = kwargs.get("exclude")
        self.selector_name: Optional[str] = kwargs.get("selector_name")
        self.state: Optional[str] = kwargs.get("state")
        self.defer: bool = kwargs.get("defer", False)
        self.fail_fast: bool = kwargs.get("fail_fast", False)
        self.full_refresh: bool = kwargs.get("full_refresh", False)
        self.store_failures: bool = kwargs.get("store_failures", False)
        self.indirect_selection: bool = kwargs.get("indirect_selection", False)
        self.data: bool = kwargs.get("data", False)
        self.schema: bool = kwargs.get("schema", False)
        self.show: bool = kwargs.get("show", False)
        self.output: str = kwargs.get("output", "name")
        self.output_keys: Union[None, str, List[str]] = kwargs.get("output_keys")
        self.macro: Optional[str] = kwargs.get("macro")
        self.args: str = kwargs.get("args", "{}")
        self.quiet: bool = kwargs.get("quiet", True)

    @classmethod
    def from_runtime_config(cls, config: RuntimeConfig, **kwargs: Any) -> "DbtTaskConfiguration":
        """Create a task configuration container from a DbtProject's runtime config.

        This is a good example of where static typing is not necessary. Developers can just
        pass in whatever they want and it will be passed through to the task configuration container.
        Users of the library are free to pass in any mapping derived from their own implementation for
        their own custom task.
        """
        threads = kwargs.pop("threads", config.threads)
        kwargs.pop("single_threaded", None)  # This is a derived property
        return cls(
            config.profile_name,
            config.target_name,
            threads=threads,
            single_threaded=threads == 1,
            **kwargs,
        )


class DbtProject:
    """Container for a dbt project.

    The dbt attribute is the primary interface for dbt-core. The adapter attribute is the primary interface for the dbt adapter.
    """

    ADAPTER_TTL = 3600

    def __init__(
        self,
        target: Optional[str] = None,
        profiles_dir: str = DEFAULT_PROFILES_DIR,
        project_dir: str = DEFAULT_PROJECT_DIR,
        threads: int = 1,
<<<<<<< HEAD
        vars: str = "{}",
        profile: Optional[str] = None,
=======
        vars: Optional[str] = None,
>>>>>>> ad933bed
    ) -> None:
        """Initialize the DbtProject."""
        self.base_config = DbtConfiguration(
            threads=threads,
            target=target,
            profiles_dir=profiles_dir or DEFAULT_PROFILES_DIR,
            project_dir=project_dir or DEFAULT_PROJECT_DIR,
            profile=profile,
        )
        if vars is None:
            vars = "{}"
        self.base_config.vars = vars

        # Mutexes
        self.adapter_mutex = threading.Lock()
        self.parsing_mutex = threading.Lock()
        self.manifest_mutation_mutex = threading.Lock()

        # First time initialization
        self.parse_project(init=True)

        # Utilities
        self._sql_parser: Optional[SqlBlockParser] = None
        self._macro_parser: Optional[SqlMacroParser] = None

    @classmethod
    def from_config(cls, config: DbtConfiguration) -> "DbtProject":
        """Instatiate the DbtProject directly from a DbtConfiguration instance."""
        return cls(
            target=config.target,
            profiles_dir=config.profiles_dir,
            project_dir=config.project_dir,
            threads=config.threads,
        )

    def get_adapter_cls(self) -> "BaseAdapter":
        """Get the adapter class associated with the dbt profile."""
        return get_adapter_class_by_name(self.config.credentials.type)

    def initialize_adapter(self) -> None:
        """Initialize a dbt adapter."""
        if hasattr(self, "_adapter"):
            # Clean up any existing connections, err on the side of runtime
            # resiliency, don't let this fail. Maybe there is a world where
            # it really matters, but I don't think so. Someone can make the case.
            try:
                self._adapter.connections.cleanup_all()
            except Exception as e:
                LOGGER.debug(f"Failed to cleanup adapter connections: {e}")
        # The adapter.setter verifies connection, resets TTL, and updates adapter ref on config
        # this is thread safe by virtue of the adapter_mutex on the adapter.setter
        self.adapter = self.get_adapter_cls()(self.config)

    @property
    def adapter(self) -> "BaseAdapter":
        """dbt-core adapter with TTL and automatic reinstantiation.

        This supports long running processes that may have their connection to the database terminated by
        the database server. It is transparent to the user.
        """
        if time.time() - self._adapter_created_at > self.ADAPTER_TTL:
            self.initialize_adapter()
        return self._adapter

    @adapter.setter
    def adapter(self, adapter: "BaseAdapter") -> None:
        """Verify connection and reset TTL on adapter set, update adapter prop ref on config."""
        # Ensure safe concurrent access to the adapter
        # Currently we choose to drop attempted mutations while an existing mutation is in progress
        # This is a tradeoff between safety and performance, we could also choose to block
        if self.adapter_mutex.acquire(blocking=False):
            try:
                self._adapter = adapter
                self._adapter.connections.set_connection_name()
                self._adapter_created_at = time.time()
                self.config.adapter = self.adapter  # type: ignore
            finally:
                self.adapter_mutex.release()

    def parse_project(self, init: bool = False) -> None:
        """Parse project on disk.

        Uses the config from `DbtConfiguration` in args attribute, verifies connection to adapters database,
        mutates config, adapter, and dbt attributes. Thread-safe. From an efficiency perspective, this is a
        relatively expensive operation, so we want to avoid doing it more than necessary.
        """
        # Threads will wait here if another thread is parsing the project
        # however, it probably makes sense to not parse the project once the waiter
        # has acquired the lock, TODO: Lets implement a debounce-like buffer here
        with self.parsing_mutex:
            if init:
                set_from_args(self.base_config, self.base_config)
                # We can think of `RuntimeConfig` as a dbt-core "context" object
                # where a `Project` meets a `Profile` and is a superset of them both
                self.config = RuntimeConfig.from_args(self.base_config)
                self.initialize_adapter()

            _project_parser = ManifestLoader(
                self.config,
                self.config.load_dependencies(),
                self.adapter.connections.set_query_header,
            )

            self.manifest = _project_parser.load()
            self.manifest.build_flat_graph()
            _project_parser.save_macros_to_adapter(self.adapter)

            self._sql_parser = None
            self._macro_parser = None

    def safe_parse_project(self, reinit: bool = False) -> None:
        """Safe version of parse_project that will not mutate the config if parsing fails."""
        if reinit:
            self.clear_internal_caches()
        _config_pointer = copy(self.config)
        try:
            self.parse_project(init=reinit)
        except Exception as parse_error:
            self.config = _config_pointer
            raise parse_error
        self.write_manifest_artifact()

    def _verify_connection(self, adapter: "BaseAdapter") -> "BaseAdapter":
        """Verification for adapter + profile.

        Used as a passthrough, this also seeds the master connection.
        """
        try:
            adapter.connections.set_connection_name()
            adapter.debug_query()
        except Exception as query_exc:
            raise RuntimeError("Could not connect to Database") from query_exc
        else:
            return adapter

    def adapter_probe(self) -> bool:
        """Check adapter connection, useful for long running procsesses."""
        if not hasattr(self, "adapter") or self.adapter is None:
            return False
        try:
            with self.adapter.connection_named("osmosis-heartbeat"):
                self.adapter.debug_query()
        except Exception:
            # TODO: Should we preemptively reinitialize the adapter here? or leave it to userland to handle?
            return False
        return True

    def fn_threaded_conn(self, fn: Callable[..., T], *args: Any, **kwargs: Any) -> Callable[..., T]:
        """For jobs which are intended to be submitted to a thread pool."""

        @wraps(fn)
        def _with_conn() -> T:
            self.adapter.connections.set_connection_name()
            return fn(*args, **kwargs)

        return _with_conn

    def generate_runtime_model_context(self, node: "ManifestNode") -> Dict[str, Any]:
        """Wrap dbt context provider."""
        # Purposefully deferred due to its many dependencies
        from dbt.context.providers import generate_runtime_model_context

        return generate_runtime_model_context(node, self.config, self.manifest)

    @property
    def project_name(self) -> str:
        """dbt project name."""
        return self.config.project_name

    @property
    def project_root(self) -> str:
        """dbt project root."""
        return self.config.project_root

    @property
    def manifest_dict(self) -> DbtManifestProxy:
        """dbt manifest dict."""
        return DbtManifestProxy(self.manifest.flat_graph)

    def write_manifest_artifact(self) -> None:
        """Write a manifest.json to disk.

        Because our project is in memory, this is useful for integrating with other tools that
        expect a manifest.json to be present in the target directory.
        """
        artifact_path = os.path.join(
            self.config.project_root, self.config.target_path, "manifest.json"
        )
        self.manifest.write(artifact_path)

    def clear_internal_caches(self) -> None:
        """Clear least recently used caches and reinstantiable container objects."""
        self.compile_code.cache_clear()
        self.unsafe_compile_code.cache_clear()

    def get_ref_node(self, target_model_name: str) -> "ManifestNode":
        """Get a `ManifestNode` from a dbt project model name.

        This is the same as one would in a {{ ref(...) }} macro call.
        """
        return cast(
            "ManifestNode",
            self.manifest.resolve_ref(
                target_model_name=target_model_name,
                target_model_package=None,
                current_project=self.config.project_name,
                node_package=self.config.project_name,
            ),
        )

    def get_source_node(
        self, target_source_name: str, target_table_name: str
    ) -> "ManifestNode":
        """Get a `ManifestNode` from a dbt project source name and table name.

        This is the same as one would in a {{ source(...) }} macro call.
        """
        return cast(
            "ManifestNode",
            self.manifest.resolve_source(
                target_source_name=target_source_name,
                target_table_name=target_table_name,
                current_project=self.config.project_name,
                node_package=self.config.project_name,
            ),
        )

    def get_node_by_path(self, path: str) -> Optional["ManifestNode"]:
        """Find an existing node given relative file path.

        TODO: We can include Path obj support and make this more robust.
        """
        for node in self.manifest.nodes.values():
            if node.original_file_path == path:
                return node
        return None

    @contextmanager
    def generate_server_node(
        self, sql: str, node_name: str = "anonymous_node"
    ) -> Generator["ManifestNode", None, None]:
        """Get a transient node for SQL execution against adapter.

        This is a context manager that will clear the node after execution and leverages a mutex during manifest mutation.
        """
        with self.manifest_mutation_mutex:
            self._clear_node(node_name)
            sql_node = self.sql_parser.parse_remote(sql, node_name)
            process_node(self.config, self.manifest, sql_node)
            yield sql_node
            self._clear_node(node_name)

    def unsafe_generate_server_node(
        self, sql: str, node_name: str = "anonymous_node"
    ) -> "ManifestNode":
        """Get a transient node for SQL execution against adapter.

        This is faster than `generate_server_node` but does not clear the node after execution.
        That is left to the caller. It is also not thread safe in and of itself and requires the caller to
        manage jitter or mutexes.
        """
        self._clear_node(node_name)
        sql_node = self.sql_parser.parse_remote(sql, node_name)
        process_node(self.config, self.manifest, sql_node)
        return sql_node

    def inject_macro(self, macro_contents: str) -> None:
        """Inject a macro into the project.

        This is useful for testing macros in isolation. It offers unique ways to integrate with dbt.
        """
        macro_overrides = {}
        for node in self.macro_parser.parse_remote(macro_contents):
            macro_overrides[node.unique_id] = node
        self.manifest.macros.update(macro_overrides)

    def get_macro_function(self, macro_name: str) -> Callable[..., Any]:
        """Get macro as a function which behaves like a Python function."""

        def _macro_fn(**kwargs: Any) -> Any:
            return self.adapter.execute_macro(macro_name, self.manifest, kwargs=kwargs)

        return _macro_fn

    def execute_macro(self, macro: str, **kwargs: Any) -> Any:
        """Wrap adapter execute_macro. Execute a macro like a python function."""
        return self.get_macro_function(macro)(**kwargs)

    def adapter_execute(
        self, sql: str, auto_begin: bool = False, fetch: bool = False
    ) -> Tuple["AdapterResponse", "Table"]:
        """Wrap adapter.execute. Execute SQL against database.

        This is more on-the-rails than `execute_code` which intelligently handles jinja compilation provides a proxy result.
        """
        return cast(
            Tuple["AdapterResponse", "Table"],
            self.adapter.execute(sql, auto_begin, fetch),
        )

    def execute_code(self, raw_code: str) -> DbtAdapterExecutionResult:
        """Execute dbt SQL statement against database.

        This is a proxy for `adapter_execute` and the the recommended method for executing SQL against the database.
        """
        # If no jinja chars then these are synonymous
        compiled_code = str(raw_code)
        if has_jinja(raw_code):
            # Jinja found, compile it
            compiled_code = self.compile_code(raw_code).compiled_code
        return DbtAdapterExecutionResult(
            *self.adapter_execute(compiled_code, fetch=True),
            raw_code,
            compiled_code,
        )

    def execute_from_node(self, node: "ManifestNode") -> DbtAdapterExecutionResult:
        """Execute dbt SQL statement against database from a "ManifestNode"."""
        raw_code: str = getattr(node, RAW_CODE)
        compiled_code: Optional[str] = getattr(node, COMPILED_CODE, None)
        if compiled_code:
            # Node is compiled, execute the SQL
            return self.execute_code(compiled_code)
        # Node not compiled
        if has_jinja(raw_code):
            # Node has jinja in its SQL, compile it
            compiled_code = self.compile_from_node(node).compiled_code
        # Execute the SQL
        return self.execute_code(compiled_code or raw_code)

    @lru_cache(maxsize=100)  # noqa: B019
    def compile_code(self, raw_code: str) -> DbtAdapterCompilationResult:
        """Create a node with `generate_server_node` method. Compile generated node.

        Has a retry built in because even uuidv4 cannot gaurantee uniqueness at the speed
        in which we can call this function concurrently. A retry significantly increases the stability.
        """
        temp_node_id = str(uuid.uuid4())
        with self.generate_server_node(raw_code, temp_node_id) as node:
            return self.compile_from_node(node)

    @lru_cache(maxsize=100)  # noqa: B019
    def unsafe_compile_code(self, raw_code: str, retry: int = 3) -> DbtAdapterCompilationResult:
        """Create a node with `unsafe_generate_server_node` method. Compiles the generated node.

        Has a retry built in because even uuid4 cannot gaurantee uniqueness at the speed
        in which we can call this function concurrently. A retry significantly increases the
        stability. This is certainly the fastest way to compile SQL but it is yet to be benchmarked.
        """
        temp_node_id = str(uuid.uuid4())
        try:
            node = self.compile_from_node(self.unsafe_generate_server_node(raw_code, temp_node_id))
        except Exception as compilation_error:
            if retry > 0:
                return self.compile_code(raw_code, retry - 1)
            raise compilation_error
        else:
            return node
        finally:
            self._clear_node(temp_node_id)

    def compile_from_node(self, node: "ManifestNode") -> DbtAdapterCompilationResult:
        """Compiles existing node. ALL compilation passes through this code path.

        Raw SQL is marshalled by the caller into a mock node before being passed into this method.
        Existing nodes can be passed in here directly.
        """
        compiled_node = SqlCompileRunner(
            self.config, self.adapter, node=node, node_index=1, num_nodes=1
        ).compile(self.manifest)
        return DbtAdapterCompilationResult(
            getattr(compiled_node, RAW_CODE),
            getattr(compiled_node, COMPILED_CODE),
            compiled_node,
        )

    def _clear_node(self, name: str = "anonymous_node") -> None:
        """Clear remote node from dbt project."""
        self.manifest.nodes.pop(f"{NodeType.SqlOperation}.{self.project_name}.{name}", None)

    def get_relation(self, database: str, schema: str, name: str) -> Optional["BaseRelation"]:
        """Wrap for `adapter.get_relation`."""
        return self.adapter.get_relation(database, schema, name)

    def relation_exists(self, database: str, schema: str, name: str) -> bool:
        """Interface for checking if a relation exists in the database."""
        return self.adapter.get_relation(database, schema, name) is not None

    def node_exists(self, node: "ManifestNode") -> bool:
        """Interface for checking if a node exists in the database."""
        return self.adapter.get_relation(self.create_relation_from_node(node)) is not None

    def create_relation(self, database: str, schema: str, name: str) -> "BaseRelation":
        """Wrap `adapter.Relation.create`."""
        return self.adapter.Relation.create(database, schema, name)

    def create_relation_from_node(self, node: "ManifestNode") -> "BaseRelation":
        """Wrap `adapter.Relation.create_from`."""
        return self.adapter.Relation.create_from(self.config, node)

    def get_or_create_relation(
        self, database: str, schema: str, name: str
    ) -> Tuple["BaseRelation", bool]:
        """Get relation or create if not exists.

        Returns tuple of relation and boolean result of whether it existed ie: (relation, did_exist).
        """
        ref = self.get_relation(database, schema, name)
        return (
            (ref, True)
            if ref is not None
            else (self.create_relation(database, schema, name), False)
        )

    def create_schema(self, node: "ManifestNode") -> None:
        """Create a schema in the database leveraging dbt-core's builtin macro."""
        self.execute_macro(
            "create_schema",
            kwargs={"relation": self.create_relation_from_node(node)},
        )

    def get_columns_in_node(self, node: "ManifestNode") -> List[Any]:
        """Wrap `adapter.get_columns_in_relation`."""
        return (self.adapter.get_columns_in_relation(self.create_relation_from_node(node)),)

    def get_columns(self, node: "ManifestNode") -> List[str]:
        """Get a list of columns from a compiled node."""
        columns = []
        try:
            columns.extend([c.name for c in self.get_columns_in_node(node)])
        except Exception:
            # TODO: does this fallback make sense?
            original_sql = str(getattr(node, RAW_CODE))
            setattr(node, RAW_CODE, f"SELECT * FROM ({original_sql}) WHERE 1=0")
            result = self.execute_from_node(node)
            setattr(node, RAW_CODE, original_sql), delattr(node, COMPILED_CODE)
            node.compiled = False
            columns.extend(result.table.column_names)
        return columns

    def materialize(
        self, node: "ManifestNode", temporary: bool = True
    ) -> Tuple["AdapterResponse", None]:
        """Materialize a table in the database.

        TODO: This is not fully baked. The API is stable but the implementation is not.
        """
        return self.adapter_execute(
            # Returns CTAS string so send to adapter.execute
            self.execute_macro(
                "create_table_as",
                kwargs={
                    "sql": getattr(node, COMPILED_CODE),
                    "relation": self.create_relation_from_node(node),
                    "temporary": temporary,
                },
            ),
            auto_begin=True,
        )

    @property
    def sql_parser(self) -> SqlBlockParser:
        """A dbt-core SQL parser capable of parsing and adding nodes to the manifest via `parse_remote` which will also return the added node to the caller.

        Note that post-parsing this still typically requires calls to `_process_nodes_for_ref`
        and `_process_sources_for_ref` from the `dbt.parser.manifest` module in order to compile.
        We have higher level methods that handle this for you.
        """
        if self._sql_parser is None:
            self._sql_parser = SqlBlockParser(self.config, self.manifest, self.config)
        return self._sql_parser

    @property
    def macro_parser(self) -> SqlMacroParser:
        """A dbt-core macro parser. Parse macros with `parse_remote` and add them to the manifest.

        We have a higher level method `inject_macro` that handles this for you.
        """
        if self._macro_parser is None:
            self._macro_parser = SqlMacroParser(self.config, self.manifest)
        return self._macro_parser

    def get_task_config(self, **kwargs) -> DbtTaskConfiguration:
        """Get a dbt-core task configuration."""
        threads = kwargs.pop("threads", self.config.threads)
        return DbtTaskConfiguration.from_runtime_config(
            config=self.config, threads=threads, **kwargs
        )

    def get_task_cls(self, typ: DbtCommand) -> Type["ManifestTask"]:
        """Get a dbt-core task class by type.

        This could be overridden to add custom tasks such as linting, etc.
        so long as they are subclasses of `GraphRunnableTask`.
        """
        # These are purposefully deferred imports
        from dbt.task.build import BuildTask
        from dbt.task.list import ListTask
        from dbt.task.run import RunTask
        from dbt.task.run_operation import RunOperationTask
        from dbt.task.seed import SeedTask
        from dbt.task.snapshot import SnapshotTask
        from dbt.task.test import TestTask

        return {
            DbtCommand.RUN: RunTask,
            DbtCommand.BUILD: BuildTask,
            DbtCommand.TEST: TestTask,
            DbtCommand.SEED: SeedTask,
            DbtCommand.LIST: ListTask,
            DbtCommand.SNAPSHOT: SnapshotTask,
            DbtCommand.RUN_OPERATION: RunOperationTask,
        }[typ]

    def get_task(self, typ: DbtCommand, args: DbtTaskConfiguration) -> "ManifestTask":
        """Get a dbt-core task by type."""
        task = self.get_task_cls(typ)(args, self.config)
        # Render this a no-op on this class instance so that the tasks `run`
        # method plumbing will defer to our existing in memory manifest.
        task.load_manifest = lambda *args, **kwargs: None  # type: ignore
        task.manifest = self.manifest
        return task

    def list(
        self,
        select: Optional[Union[str, List[str]]] = None,
        exclude: Optional[Union[str, List[str]]] = None,
        **kwargs: Dict[str, Any],
    ) -> "ExecutionResult":
        """List resources in the dbt project."""
        select, exclude = marshall_selection_args(select, exclude)
        with redirect_stdout(None):
            return self.get_task(  # type: ignore
                DbtCommand.LIST,
                self.get_task_config(select=select, exclude=exclude, **kwargs),
            ).run()

    def run(
        self,
        select: Optional[Union[str, List[str]]] = None,
        exclude: Optional[Union[str, List[str]]] = None,
        **kwargs: Dict[str, Any],
    ) -> "RunExecutionResult":
        """Run models in the dbt project."""
        select, exclude = marshall_selection_args(select, exclude)
        with redirect_stdout(None):
            return cast(
                "RunExecutionResult",
                self.get_task(
                    DbtCommand.RUN,
                    self.get_task_config(select=select, exclude=exclude, **kwargs),
                ).run(),
            )

    def test(
        self,
        select: Optional[Union[str, List[str]]] = None,
        exclude: Optional[Union[str, List[str]]] = None,
        **kwargs: Dict[str, Any],
    ) -> "ExecutionResult":
        """Test models in the dbt project."""
        select, exclude = marshall_selection_args(select, exclude)
        with redirect_stdout(None):
            return self.get_task(  # type: ignore
                DbtCommand.TEST,
                self.get_task_config(select=select, exclude=exclude, **kwargs),
            ).run()

    def build(
        self,
        select: Optional[Union[str, List[str]]] = None,
        exclude: Optional[Union[str, List[str]]] = None,
        **kwargs: Dict[str, Any],
    ) -> "ExecutionResult":
        """Build resources in the dbt project."""
        select, exclude = marshall_selection_args(select, exclude)
        with redirect_stdout(None):
            return self.get_task(
                DbtCommand.BUILD,
                self.get_task_config(select=select, exclude=exclude, **kwargs),
            ).run()


def marshall_selection_args(
    select: Optional[Union[str, List[str]]] = None,
    exclude: Optional[Union[str, List[str], None]] = None,
) -> Tuple[Union[str, List[str]], Union[str, List[str]]]:
    """Marshall selection arguments to a list of strings."""
    if select is None:
        select = []
    if exclude is None:
        exclude = []
    if isinstance(select, (tuple, set, frozenset)):
        select = list(select)
    if isinstance(exclude, (tuple, set, frozenset)):
        exclude = list(exclude)
    # Permit standalone strings such as "my_model+ @some_other_model"
    # as well as lists of strings such as ["my_model+", "@some_other_model"]
    if not isinstance(select, list):
        select = [select]
    if not isinstance(exclude, list):
        exclude = [exclude]
    return select, exclude


class DbtProjectContainer:
    """Manages multiple DbtProjects.

    A DbtProject corresponds to a single project. This interface is used
    dbt projects in a single process. It enables basic multitenant servers.
    """

    def __init__(self) -> None:
        """Initialize the container."""
        self._projects: Dict[str, DbtProject] = OrderedDict()
        self._default_project: Optional[str] = None

    def get_project(self, project_name: str) -> Optional[DbtProject]:
        """Primary interface to get a project and execute code."""
        return self._projects.get(project_name)

    def get_project_by_root_dir(self, root_dir: str) -> Optional[DbtProject]:
        """Get a project by its root directory."""
        root_dir = os.path.abspath(os.path.normpath(root_dir))
        for project in self._projects.values():
            if os.path.abspath(project.project_root) == root_dir:
                return project
        return None

    def get_default_project(self) -> Optional[DbtProject]:
        """Get the default project which is the earliest project inserted into the container."""
        default_project = self._default_project
        if not default_project:
            return None
        return self._projects.get(default_project)

    def add_project(
        self,
        target: Optional[str] = None,
        profiles_dir: str = DEFAULT_PROFILES_DIR,
        project_dir: Optional[str] = None,
        threads: int = 1,
        vars: str = "{}",
        name_override: str = "",
    ) -> DbtProject:
        """Add a DbtProject with arguments."""
        project = DbtProject(target, profiles_dir, project_dir, threads, vars)
        project_name = name_override or project.config.project_name
        if self._default_project is None:
            self._default_project = project_name
        self._projects[project_name] = project
        return project

    def add_parsed_project(self, project: DbtProject) -> DbtProject:
        """Add an already instantiated DbtProject."""
        self._projects.setdefault(project.config.project_name, project)
        if self._default_project is None:
            self._default_project = project.config.project_name
        return project

    def add_project_from_args(self, config: DbtConfiguration) -> DbtProject:
        """Add a DbtProject from a DbtConfiguration."""
        project = DbtProject.from_config(config)
        self._projects.setdefault(project.config.project_name, project)
        return project

    def drop_project(self, project_name: str) -> None:
        """Drop a DbtProject."""
        project = self.get_project(project_name)
        if project is None:
            return
        # Encourage garbage collection
        project.clear_internal_caches()
        project.adapter.connections.cleanup_all()
        self._projects.pop(project_name)
        if self._default_project == project_name:
            if len(self) > 0:
                self._default_project = list(self._projects.keys())[0]
            else:
                self._default_project = None

    def drop_all_projects(self) -> None:
        """Drop all DbtProject's in the container."""
        self._default_project = None
        for project in self._projects:
            self.drop_project(project)

    def reparse_all_projects(self) -> None:
        """Reparse all projects."""
        for project in self:
            project.safe_parse_project()

    def registered_projects(self) -> List[str]:
        """Grab all registered project names."""
        return list(self._projects.keys())

    def __len__(self) -> int:
        """Allow len(DbtProjectContainer)."""
        return len(self._projects)

    def __getitem__(self, project: str) -> DbtProject:
        """Allow DbtProjectContainer['jaffle_shop']."""
        maybe_project = self.get_project(project)
        if maybe_project is None:
            raise KeyError(project)
        return maybe_project

    def __setitem__(self, name: str, project: DbtProject) -> None:
        """Allow DbtProjectContainer['jaffle_shop'] = DbtProject."""
        if self._default_project is None:
            self._default_project = name
        self._projects[name] = project

    def __delitem__(self, project: str) -> None:
        """Allow del DbtProjectContainer['jaffle_shop']."""
        self.drop_project(project)

    def __iter__(self) -> Generator[DbtProject, None, None]:
        """Allow project for project in DbtProjectContainer."""
        for project in self._projects:
            maybe_project = self.get_project(project)
            if maybe_project is None:
                continue
            yield maybe_project

    def __contains__(self, project: str) -> bool:
        """Allow 'jaffle_shop' in DbtProjectContainer."""
        return project in self._projects

    def __repr__(self) -> str:
        """Canonical string representation of DbtProjectContainer instance."""
        return "\n".join(
            f"Project: {project.project_name}, Dir: {project.project_root}" for project in self
        )


def has_jinja(query: str) -> bool:
    """Check if a query contains any Jinja control sequences."""
    return any(seq in query for seq in JINJA_CONTROL_SEQUENCES)


def semvar_to_tuple(semvar: "VersionSpecifier") -> Tuple[int, int, int]:
    """Convert a semvar to a tuple of ints."""
    return (int(semvar.major or 0), int(semvar.minor or 0), int(semvar.patch or 0))


# endregion

# region bottle.py


def _cli_parse(args):  # pragma: no coverage
    from argparse import ArgumentParser

    parser = ArgumentParser(prog=args[0], usage="%(prog)s [options] package.module:app")
    opt = parser.add_argument
    opt("--version", action="store_true", help="show version number.")
    opt("-b", "--bind", metavar="ADDRESS", help="bind socket to ADDRESS.")
    opt("-s", "--server", default="wsgiref", help="use SERVER as backend.")
    opt("-p", "--plugin", action="append", help="install additional plugin/s.")
    opt("-c", "--conf", action="append", metavar="FILE", help="load config values from FILE.")
    opt("-C", "--param", action="append", metavar="NAME=VALUE", help="override config values.")
    opt("--debug", action="store_true", help="start server in debug mode.")
    opt("--reload", action="store_true", help="auto-reload on file changes.")
    opt("app", help="WSGI app entry point.", nargs="?")

    cli_args = parser.parse_args(args[1:])

    return cli_args, parser


def _cli_patch(cli_args):  # pragma: no coverage
    parsed_args, _ = _cli_parse(cli_args)
    opts = parsed_args
    if opts.server:
        if opts.server.startswith("gevent"):
            import gevent.monkey

            gevent.monkey.patch_all()
        elif opts.server.startswith("eventlet"):
            import eventlet

            eventlet.monkey_patch()


py = sys.version_info
py3k = py.major > 2


def getargspec(func):
    spec = getfullargspec(func)
    kwargs = makelist(spec[0]) + makelist(spec.kwonlyargs)
    return kwargs, spec[1], spec[2], spec[3]


basestring = str
unicode = str
json_loads = lambda s: json_lds(touni(s))
callable = lambda x: hasattr(x, "__call__")
imap = map


def _raise(*a):
    raise a[0](a[1]).with_traceback(a[2])


# Some helpers for string/byte handling
def tob(s, enc="utf8"):
    if isinstance(s, unicode):
        return s.encode(enc)
    return b"" if s is None else bytes(s)


def touni(s, enc="utf8", err="strict"):
    if isinstance(s, bytes):
        return s.decode(enc, err)
    return unicode("" if s is None else s)


tonat = touni if py3k else tob


def _stderr(*args):
    try:
        print(*args, file=sys.stderr)
    except (OSError, AttributeError):
        pass  # Some environments do not allow printing (mod_wsgi)


# A bug in functools causes it to break if the wrapper is an instance method
def update_wrapper(wrapper, wrapped, *a, **ka):
    try:
        functools.update_wrapper(wrapper, wrapped, *a, **ka)
    except AttributeError:
        pass


# These helpers are used at module level and need to be defined first.
# And yes, I know PEP-8, but sometimes a lower-case classname makes more sense.


def depr(major, minor, cause, fix):
    text = (
        "Warning: Use of deprecated feature or API. (Deprecated in Bottle-%d.%d)\n"
        "Cause: %s\n"
        "Fix: %s\n" % (major, minor, cause, fix)
    )
    if DEBUG == "strict":
        raise DeprecationWarning(text)
    warnings.warn(text, DeprecationWarning, stacklevel=3)
    return DeprecationWarning(text)


def makelist(data):  # This is just too handy
    if isinstance(data, (tuple, list, set, dict)):
        return list(data)
    elif data:
        return [data]
    else:
        return []


class DictProperty:
    """Property that maps to a key in a local dict-like attribute."""

    def __init__(self, attr, key=None, read_only=False):
        self.attr, self.key, self.read_only = attr, key, read_only

    def __call__(self, func):
        functools.update_wrapper(self, func, updated=[])
        self.getter, self.key = func, self.key or func.__name__
        return self

    def __get__(self, obj, cls):
        if obj is None:
            return self
        key, storage = self.key, getattr(obj, self.attr)
        if key not in storage:
            storage[key] = self.getter(obj)
        return storage[key]

    def __set__(self, obj, value):
        if self.read_only:
            raise AttributeError("Read-Only property.")
        getattr(obj, self.attr)[self.key] = value

    def __delete__(self, obj):
        if self.read_only:
            raise AttributeError("Read-Only property.")
        del getattr(obj, self.attr)[self.key]


class cached_property:
    """A property that is only computed once per instance and then replaces
    itself with an ordinary attribute. Deleting the attribute resets the
    property."""

    def __init__(self, func):
        update_wrapper(self, func)
        self.func = func

    def __get__(self, obj, cls):
        if obj is None:
            return self
        value = obj.__dict__[self.func.__name__] = self.func(obj)
        return value


class lazy_attribute:
    """A property that caches itself to the class object."""

    def __init__(self, func):
        functools.update_wrapper(self, func, updated=[])
        self.getter = func

    def __get__(self, obj, cls):
        value = self.getter(cls)
        setattr(cls, self.__name__, value)
        return value


class BottleException(Exception):
    """A base class for exceptions used by bottle."""

    pass


class RouteError(BottleException):
    """This is a base class for all routing related exceptions"""


class RouteReset(BottleException):
    """If raised by a plugin or request handler, the route is reset and all
    plugins are re-applied."""


class RouterUnknownModeError(RouteError):
    pass


class RouteSyntaxError(RouteError):
    """The route parser found something not supported by this router."""


class RouteBuildError(RouteError):
    """The route could not be built."""


def _re_flatten(p):
    """Turn all capturing groups in a regular expression pattern into
    non-capturing groups."""
    if "(" not in p:
        return p
    return re.sub(
        r"(\\*)(\(\?P<[^>]+>|\((?!\?))",
        lambda m: m.group(0) if len(m.group(1)) % 2 else m.group(1) + "(?:",
        p,
    )


class Router:
    """A Router is an ordered collection of route->target pairs. It is used to
    efficiently match WSGI requests against a number of routes and return
    the first target that satisfies the request. The target may be anything,
    usually a string, ID or callable object. A route consists of a path-rule
    and a HTTP method.

    The path-rule is either a static path (e.g. `/contact`) or a dynamic
    path that contains wildcards (e.g. `/wiki/<page>`). The wildcard syntax
    and details on the matching order are described in docs:`routing`.
    """

    default_pattern = "[^/]+"
    default_filter = "re"

    #: The current CPython regexp implementation does not allow more
    #: than 99 matching groups per regular expression.
    _MAX_GROUPS_PER_PATTERN = 99

    def __init__(self, strict=False):
        self.rules = []  # All rules in order
        self._groups = {}  # index of regexes to find them in dyna_routes
        self.builder = {}  # Data structure for the url builder
        self.static = {}  # Search structure for static routes
        self.dyna_routes = {}
        self.dyna_regexes = {}  # Search structure for dynamic routes
        #: If true, static routes are no longer checked first.
        self.strict_order = strict
        self.filters = {
            "re": lambda conf: (_re_flatten(conf or self.default_pattern), None, None),
            "int": lambda conf: (r"-?\d+", int, lambda x: str(int(x))),
            "float": lambda conf: (r"-?[\d.]+", float, lambda x: str(float(x))),
            "path": lambda conf: (r".+?", None, None),
        }

    def add_filter(self, name, func):
        """Add a filter. The provided function is called with the configuration
        string as parameter and must return a (regexp, to_python, to_url) tuple.
        The first element is a string, the last two are callables or None."""
        self.filters[name] = func

    rule_syntax = re.compile(
        "(\\\\*)"
        "(?:(?::([a-zA-Z_][a-zA-Z_0-9]*)?()(?:#(.*?)#)?)"
        "|(?:<([a-zA-Z_][a-zA-Z_0-9]*)?(?::([a-zA-Z_]*)"
        "(?::((?:\\\\.|[^\\\\>])+)?)?)?>))"
    )

    def _itertokens(self, rule):
        offset, prefix = 0, ""
        for match in self.rule_syntax.finditer(rule):
            prefix += rule[offset : match.start()]
            g = match.groups()
            if g[2] is not None:
                depr(0, 13, "Use of old route syntax.", "Use <name> instead of :name in routes.")
            if len(g[0]) % 2:  # Escaped wildcard
                prefix += match.group(0)[len(g[0]) :]
                offset = match.end()
                continue
            if prefix:
                yield prefix, None, None
            name, filtr, conf = g[4:7] if g[2] is None else g[1:4]
            yield name, filtr or "default", conf or None
            offset, prefix = match.end(), ""
        if offset <= len(rule) or prefix:
            yield prefix + rule[offset:], None, None

    def add(self, rule, method, target, name=None):
        """Add a new rule or replace the target for an existing rule."""
        anons = 0  # Number of anonymous wildcards found
        keys = []  # Names of keys
        pattern = ""  # Regular expression pattern with named groups
        filters = []  # Lists of wildcard input filters
        builder = []  # Data structure for the URL builder
        is_static = True

        for key, mode, conf in self._itertokens(rule):
            if mode:
                is_static = False
                if mode == "default":
                    mode = self.default_filter
                mask, in_filter, out_filter = self.filters[mode](conf)
                if not key:
                    pattern += "(?:%s)" % mask
                    key = "anon%d" % anons
                    anons += 1
                else:
                    pattern += f"(?P<{key}>{mask})"
                    keys.append(key)
                if in_filter:
                    filters.append((key, in_filter))
                builder.append((key, out_filter or str))
            elif key:
                pattern += re.escape(key)
                builder.append((None, key))

        self.builder[rule] = builder
        if name:
            self.builder[name] = builder

        if is_static and not self.strict_order:
            self.static.setdefault(method, {})
            self.static[method][self.build(rule)] = (target, None)
            return

        try:
            re_pattern = re.compile("^(%s)$" % pattern)
            re_match = re_pattern.match
        except re.error as e:
            raise RouteSyntaxError(f"Could not add Route: {rule} ({e})")

        if filters:

            def getargs(path):
                url_args = re_match(path).groupdict()
                for name, wildcard_filter in filters:
                    try:
                        url_args[name] = wildcard_filter(url_args[name])
                    except ValueError:
                        raise HTTPError(400, "Path has wrong format.")
                return url_args

        elif re_pattern.groupindex:

            def getargs(path):
                return re_match(path).groupdict()

        else:
            getargs = None

        flatpat = _re_flatten(pattern)
        whole_rule = (rule, flatpat, target, getargs)

        if (flatpat, method) in self._groups:
            if DEBUG:
                msg = "Route <%s %s> overwrites a previously defined route"
                warnings.warn(msg % (method, rule), RuntimeWarning)
            self.dyna_routes[method][self._groups[flatpat, method]] = whole_rule
        else:
            self.dyna_routes.setdefault(method, []).append(whole_rule)
            self._groups[flatpat, method] = len(self.dyna_routes[method]) - 1

        self._compile(method)

    def _compile(self, method):
        all_rules = self.dyna_routes[method]
        comborules = self.dyna_regexes[method] = []
        maxgroups = self._MAX_GROUPS_PER_PATTERN
        for x in range(0, len(all_rules), maxgroups):
            some = all_rules[x : x + maxgroups]
            combined = (flatpat for (_, flatpat, _, _) in some)
            combined = "|".join("(^%s$)" % flatpat for flatpat in combined)
            combined = re.compile(combined).match
            rules = [(target, getargs) for (_, _, target, getargs) in some]
            comborules.append((combined, rules))

    def build(self, _name, *anons, **query):
        """Build an URL by filling the wildcards in a rule."""
        builder = self.builder.get(_name)
        if not builder:
            raise RouteBuildError("No route with that name.", _name)
        try:
            for i, value in enumerate(anons):
                query["anon%d" % i] = value
            url = "".join([f(query.pop(n)) if n else f for (n, f) in builder])
            return url if not query else url + "?" + urlencode(query)
        except KeyError as E:
            raise RouteBuildError("Missing URL argument: %r" % E.args[0])

    def match(self, environ):
        """Return a (target, url_args) tuple or raise HTTPError(400/404/405)."""
        verb = environ["REQUEST_METHOD"].upper()
        path = environ["PATH_INFO"] or "/"

        methods = ("PROXY", "HEAD", "GET", "ANY") if verb == "HEAD" else ("PROXY", verb, "ANY")

        for method in methods:
            if method in self.static and path in self.static[method]:
                target, getargs = self.static[method][path]
                return target, getargs(path) if getargs else {}
            elif method in self.dyna_regexes:
                for combined, rules in self.dyna_regexes[method]:
                    match = combined(path)
                    if match:
                        target, getargs = rules[match.lastindex - 1]
                        return target, getargs(path) if getargs else {}

        # No matching route found. Collect alternative methods for 405 response
        allowed = set()
        nocheck = set(methods)
        for method in set(self.static) - nocheck:
            if path in self.static[method]:
                allowed.add(method)
        for method in set(self.dyna_regexes) - allowed - nocheck:
            for combined, rules in self.dyna_regexes[method]:
                match = combined(path)
                if match:
                    allowed.add(method)
        if allowed:
            allow_header = ",".join(sorted(allowed))
            raise HTTPError(405, "Method not allowed.", Allow=allow_header)

        # No matching route and no alternative method found. We give up
        raise HTTPError(404, "Not found: " + repr(path))


class Route:
    """This class wraps a route callback along with route specific metadata and
    configuration and applies Plugins on demand. It is also responsible for
    turning an URL path rule into a regular expression usable by the Router.
    """

    def __init__(
        self, app, rule, method, callback, name=None, plugins=None, skiplist=None, **config
    ):
        #: The application this route is installed to.
        self.app = app
        #: The path-rule string (e.g. ``/wiki/<page>``).
        self.rule = rule
        #: The HTTP method as a string (e.g. ``GET``).
        self.method = method
        #: The original callback with no plugins applied. Useful for introspection.
        self.callback = callback
        #: The name of the route (if specified) or ``None``.
        self.name = name or None
        #: A list of route-specific plugins (see :meth:`Bottle.route`).
        self.plugins = plugins or []
        #: A list of plugins to not apply to this route (see :meth:`Bottle.route`).
        self.skiplist = skiplist or []
        #: Additional keyword arguments passed to the :meth:`Bottle.route`
        #: decorator are stored in this dictionary. Used for route-specific
        #: plugin configuration and meta-data.
        self.config = app.config._make_overlay()
        self.config.load_dict(config)

    @cached_property
    def call(self):
        """The route callback with all plugins applied. This property is
        created on demand and then cached to speed up subsequent requests."""
        return self._make_callback()

    def reset(self):
        """Forget any cached values. The next time :attr:`call` is accessed,
        all plugins are re-applied."""
        self.__dict__.pop("call", None)

    def prepare(self):
        """Do all on-demand work immediately (useful for debugging)."""
        self.call

    def all_plugins(self):
        """Yield all Plugins affecting this route."""
        unique = set()
        for p in reversed(self.app.plugins + self.plugins):
            if True in self.skiplist:
                break
            name = getattr(p, "name", False)
            if name and (name in self.skiplist or name in unique):
                continue
            if p in self.skiplist or type(p) in self.skiplist:
                continue
            if name:
                unique.add(name)
            yield p

    def _make_callback(self):
        callback = self.callback
        for plugin in self.all_plugins():
            try:
                if hasattr(plugin, "apply"):
                    callback = plugin.apply(callback, self)
                else:
                    callback = plugin(callback)
            except RouteReset:  # Try again with changed configuration.
                return self._make_callback()
            if callback is not self.callback:
                update_wrapper(callback, self.callback)
        return callback

    def get_undecorated_callback(self):
        """Return the callback. If the callback is a decorated function, try to
        recover the original function."""
        func = self.callback
        func = getattr(func, "__func__" if py3k else "im_func", func)
        closure_attr = "__closure__" if py3k else "func_closure"
        while hasattr(func, closure_attr) and getattr(func, closure_attr):
            attributes = getattr(func, closure_attr)
            func = attributes[0].cell_contents

            # in case of decorators with multiple arguments
            if not isinstance(func, FunctionType):
                # pick first FunctionType instance from multiple arguments
                func = filter(
                    lambda x: isinstance(x, FunctionType),
                    map(lambda x: x.cell_contents, attributes),
                )
                func = list(func)[0]  # py3 support
        return func

    def get_callback_args(self):
        """Return a list of argument names the callback (most likely) accepts
        as keyword arguments. If the callback is a decorated function, try
        to recover the original function before inspection."""
        return getargspec(self.get_undecorated_callback())[0]

    def get_config(self, key, default=None):
        """Lookup a config field and return its value, first checking the
        route.config, then route.app.config."""
        depr(
            0,
            13,
            "Route.get_config() is deprecated.",
            (
                "The Route.config property already includes values from the"
                " application config for missing keys. Access it directly."
            ),
        )
        return self.config.get(key, default)

    def __repr__(self):
        cb = self.get_undecorated_callback()
        return f"<{self.method} {self.rule} -> {cb.__module__}:{cb.__name__}>"


class Bottle:
    """Each Bottle object represents a single, distinct web application and
    consists of routes, callbacks, plugins, resources and configuration.
    Instances are callable WSGI applications.

    :param catchall: If true (default), handle all exceptions. Turn off to
                     let debugging middleware handle exceptions.
    """

    @lazy_attribute
    def _global_config(cls):
        cfg = ConfigDict()
        cfg.meta_set("catchall", "validate", bool)
        return cfg

    def __init__(self, **kwargs):
        #: A :class:`ConfigDict` for app specific configuration.
        self.config = self._global_config._make_overlay()
        self.config._add_change_listener(functools.partial(self.trigger_hook, "config"))

        self.config.update({"catchall": True})

        if kwargs.get("catchall") is False:
            depr(
                0,
                13,
                "Bottle(catchall) keyword argument.",
                (
                    "The 'catchall' setting is now part of the app "
                    "configuration. Fix: `app.config['catchall'] = False`"
                ),
            )
            self.config["catchall"] = False
        if kwargs.get("autojson") is False:
            depr(
                0,
                13,
                "Bottle(autojson) keyword argument.",
                (
                    "The 'autojson' setting is now part of the app "
                    "configuration. Fix: `app.config['json.enable'] = False`"
                ),
            )
            self.config["json.disable"] = True

        self._mounts = []

        #: A :class:`ResourceManager` for application files
        self.resources = ResourceManager()

        self.routes = []  # List of installed :class:`Route` instances.
        self.router = Router()  # Maps requests to :class:`Route` instances.
        self.error_handler = {}

        # Core plugins
        self.plugins = []  # List of installed plugins.
        self.install(JSONPlugin())
        self.install(TemplatePlugin())

    #: If true, most exceptions are caught and returned as :exc:`HTTPError`
    catchall = DictProperty("config", "catchall")

    __hook_names = "before_request", "after_request", "app_reset", "config"
    __hook_reversed = {"after_request"}

    @cached_property
    def _hooks(self):
        return {name: [] for name in self.__hook_names}

    def add_hook(self, name, func):
        """Attach a callback to a hook. Three hooks are currently implemented:

        before_request
            Executed once before each request. The request context is
            available, but no routing has happened yet.
        after_request
            Executed once after each request regardless of its outcome.
        app_reset
            Called whenever :meth:`Bottle.reset` is called.
        """
        if name in self.__hook_reversed:
            self._hooks[name].insert(0, func)
        else:
            self._hooks[name].append(func)

    def remove_hook(self, name, func):
        """Remove a callback from a hook."""
        if name in self._hooks and func in self._hooks[name]:
            self._hooks[name].remove(func)
            return True

    def trigger_hook(self, __name, *args, **kwargs):
        """Trigger a hook and return a list of results."""
        return [hook(*args, **kwargs) for hook in self._hooks[__name][:]]

    def hook(self, name):
        """Return a decorator that attaches a callback to a hook. See
        :meth:`add_hook` for details."""

        def decorator(func):
            self.add_hook(name, func)
            return func

        return decorator

    def _mount_wsgi(self, prefix, app, **options):
        segments = [p for p in prefix.split("/") if p]
        if not segments:
            raise ValueError('WSGI applications cannot be mounted to "/".')
        path_depth = len(segments)

        def mountpoint_wrapper():
            try:
                request.path_shift(path_depth)
                rs = HTTPResponse([])

                def start_response(status, headerlist, exc_info=None):
                    if exc_info:
                        _raise(*exc_info)
                    if py3k:
                        # Errors here mean that the mounted WSGI app did not
                        # follow PEP-3333 (which requires latin1) or used a
                        # pre-encoding other than utf8 :/
                        status = status.encode("latin1").decode("utf8")
                        headerlist = [
                            (k, v.encode("latin1").decode("utf8")) for (k, v) in headerlist
                        ]
                    rs.status = status
                    for name, value in headerlist:
                        rs.add_header(name, value)
                    return rs.body.append

                body = app(request.environ, start_response)
                rs.body = itertools.chain(rs.body, body) if rs.body else body
                return rs
            finally:
                request.path_shift(-path_depth)

        options.setdefault("skip", True)
        options.setdefault("method", "PROXY")
        options.setdefault("mountpoint", {"prefix": prefix, "target": app})
        options["callback"] = mountpoint_wrapper

        self.route("/%s/<:re:.*>" % "/".join(segments), **options)
        if not prefix.endswith("/"):
            self.route("/" + "/".join(segments), **options)

    def _mount_app(self, prefix, app, **options):
        if app in self._mounts or "_mount.app" in app.config:
            depr(
                0,
                13,
                "Application mounted multiple times. Falling back to WSGI mount.",
                "Clone application before mounting to a different location.",
            )
            return self._mount_wsgi(prefix, app, **options)

        if options:
            depr(
                0,
                13,
                "Unsupported mount options. Falling back to WSGI mount.",
                "Do not specify any route options when mounting bottle application.",
            )
            return self._mount_wsgi(prefix, app, **options)

        if not prefix.endswith("/"):
            depr(
                0,
                13,
                "Prefix must end in '/'. Falling back to WSGI mount.",
                (
                    "Consider adding an explicit redirect from '/prefix' to '/prefix/' in the"
                    " parent application."
                ),
            )
            return self._mount_wsgi(prefix, app, **options)

        self._mounts.append(app)
        app.config["_mount.prefix"] = prefix
        app.config["_mount.app"] = self
        for route in app.routes:
            route.rule = prefix + route.rule.lstrip("/")
            self.add_route(route)

    def mount(self, prefix, app, **options):
        """Mount an application (:class:`Bottle` or plain WSGI) to a specific
        URL prefix. Example::

            parent_app.mount('/prefix/', child_app)

        :param prefix: path prefix or `mount-point`.
        :param app: an instance of :class:`Bottle` or a WSGI application.

        Plugins from the parent application are not applied to the routes
        of the mounted child application. If you need plugins in the child
        application, install them separately.

        While it is possible to use path wildcards within the prefix path
        (:class:`Bottle` childs only), it is highly discouraged.

        The prefix path must end with a slash. If you want to access the
        root of the child application via `/prefix` in addition to
        `/prefix/`, consider adding a route with a 307 redirect to the
        parent application.
        """

        if not prefix.startswith("/"):
            raise ValueError("Prefix must start with '/'")

        if isinstance(app, Bottle):
            return self._mount_app(prefix, app, **options)
        else:
            return self._mount_wsgi(prefix, app, **options)

    def merge(self, routes):
        """Merge the routes of another :class:`Bottle` application or a list of
        :class:`Route` objects into this application. The routes keep their
        'owner', meaning that the :data:`Route.app` attribute is not
        changed."""
        if isinstance(routes, Bottle):
            routes = routes.routes
        for route in routes:
            self.add_route(route)

    def install(self, plugin):
        """Add a plugin to the list of plugins and prepare it for being
        applied to all routes of this application. A plugin may be a simple
        decorator or an object that implements the :class:`Plugin` API.
        """
        if hasattr(plugin, "setup"):
            plugin.setup(self)
        if not callable(plugin) and not hasattr(plugin, "apply"):
            raise TypeError("Plugins must be callable or implement .apply()")
        self.plugins.append(plugin)
        self.reset()
        return plugin

    def uninstall(self, plugin):
        """Uninstall plugins. Pass an instance to remove a specific plugin, a type
        object to remove all plugins that match that type, a string to remove
        all plugins with a matching ``name`` attribute or ``True`` to remove all
        plugins. Return the list of removed plugins."""
        removed, remove = [], plugin
        for i, plugin in list(enumerate(self.plugins))[::-1]:
            if (
                remove is True
                or remove is plugin
                or remove is type(plugin)
                or getattr(plugin, "name", True) == remove
            ):
                removed.append(plugin)
                del self.plugins[i]
                if hasattr(plugin, "close"):
                    plugin.close()
        if removed:
            self.reset()
        return removed

    def reset(self, route=None):
        """Reset all routes (force plugins to be re-applied) and clear all
        caches. If an ID or route object is given, only that specific route
        is affected."""
        if route is None:
            routes = self.routes
        elif isinstance(route, Route):
            routes = [route]
        else:
            routes = [self.routes[route]]
        for route in routes:
            route.reset()
        if DEBUG:
            for route in routes:
                route.prepare()
        self.trigger_hook("app_reset")

    def close(self):
        """Close the application and all installed plugins."""
        for plugin in self.plugins:
            if hasattr(plugin, "close"):
                plugin.close()

    def run(self, **kwargs):
        """Calls :func:`run` with the same parameters."""
        run(self, **kwargs)

    def match(self, environ):
        """Search for a matching route and return a (:class:`Route`, urlargs)
        tuple. The second value is a dictionary with parameters extracted
        from the URL. Raise :exc:`HTTPError` (404/405) on a non-match."""
        return self.router.match(environ)

    def get_url(self, routename, **kargs):
        """Return a string that matches a named route"""
        scriptname = request.environ.get("SCRIPT_NAME", "").strip("/") + "/"
        location = self.router.build(routename, **kargs).lstrip("/")
        return urljoin(urljoin("/", scriptname), location)

    def add_route(self, route):
        """Add a route object, but do not change the :data:`Route.app`
        attribute."""
        self.routes.append(route)
        self.router.add(route.rule, route.method, route, name=route.name)
        if DEBUG:
            route.prepare()

    def route(
        self, path=None, method="GET", callback=None, name=None, apply=None, skip=None, **config
    ):
        """A decorator to bind a function to a request URL. Example::

            @app.route('/hello/<name>')
            def hello(name):
                return 'Hello %s' % name

        The ``<name>`` part is a wildcard. See :class:`Router` for syntax
        details.

        :param path: Request path or a list of paths to listen to. If no
          path is specified, it is automatically generated from the
          signature of the function.
        :param method: HTTP method (`GET`, `POST`, `PUT`, ...) or a list of
          methods to listen to. (default: `GET`)
        :param callback: An optional shortcut to avoid the decorator
          syntax. ``route(..., callback=func)`` equals ``route(...)(func)``
        :param name: The name for this route. (default: None)
        :param apply: A decorator or plugin or a list of plugins. These are
          applied to the route callback in addition to installed plugins.
        :param skip: A list of plugins, plugin classes or names. Matching
          plugins are not installed to this route. ``True`` skips all.

        Any additional keyword arguments are stored as route-specific
        configuration and passed to plugins (see :meth:`Plugin.apply`).
        """
        if callable(path):
            path, callback = None, path
        plugins = makelist(apply)
        skiplist = makelist(skip)

        def decorator(callback):
            if isinstance(callback, basestring):
                callback = load(callback)
            for rule in makelist(path) or yieldroutes(callback):
                for verb in makelist(method):
                    verb = verb.upper()
                    route = Route(
                        self,
                        rule,
                        verb,
                        callback,
                        name=name,
                        plugins=plugins,
                        skiplist=skiplist,
                        **config,
                    )
                    self.add_route(route)
            return callback

        return decorator(callback) if callback else decorator

    def get(self, path=None, method="GET", **options):
        """Equals :meth:`route`."""
        return self.route(path, method, **options)

    def post(self, path=None, method="POST", **options):
        """Equals :meth:`route` with a ``POST`` method parameter."""
        return self.route(path, method, **options)

    def put(self, path=None, method="PUT", **options):
        """Equals :meth:`route` with a ``PUT`` method parameter."""
        return self.route(path, method, **options)

    def delete(self, path=None, method="DELETE", **options):
        """Equals :meth:`route` with a ``DELETE`` method parameter."""
        return self.route(path, method, **options)

    def patch(self, path=None, method="PATCH", **options):
        """Equals :meth:`route` with a ``PATCH`` method parameter."""
        return self.route(path, method, **options)

    def error(self, code=500, callback=None):
        """Register an output handler for a HTTP error code. Can
        be used as a decorator or called directly ::

            def error_handler_500(error):
                return 'error_handler_500'

            app.error(code=500, callback=error_handler_500)

            @app.error(404)
            def error_handler_404(error):
                return 'error_handler_404'

        """

        def decorator(callback):
            if isinstance(callback, basestring):
                callback = load(callback)
            self.error_handler[int(code)] = callback
            return callback

        return decorator(callback) if callback else decorator

    def default_error_handler(self, res):
        return tob(
            template(
                ERROR_PAGE_TEMPLATE, e=res, template_settings=dict(name="__ERROR_PAGE_TEMPLATE")
            )
        )

    def _handle(self, environ):
        path = environ["bottle.raw_path"] = environ["PATH_INFO"]
        if py3k:
            environ["PATH_INFO"] = path.encode("latin1").decode("utf8", "ignore")

        environ["bottle.app"] = self
        request.bind(environ)
        response.bind()

        try:
            while True:  # Remove in 0.14 together with RouteReset
                out = None
                try:
                    self.trigger_hook("before_request")
                    route, args = self.router.match(environ)
                    environ["route.handle"] = route
                    environ["bottle.route"] = route
                    environ["route.url_args"] = args
                    out = route.call(**args)
                    break
                except HTTPResponse as E:
                    out = E
                    break
                except RouteReset:
                    depr(
                        0,
                        13,
                        "RouteReset exception deprecated",
                        "Call route.call() after route.reset() and return the result.",
                    )
                    route.reset()
                    continue
                finally:
                    if isinstance(out, HTTPResponse):
                        out.apply(response)
                    try:
                        self.trigger_hook("after_request")
                    except HTTPResponse as E:
                        out = E
                        out.apply(response)
        except (KeyboardInterrupt, SystemExit, MemoryError):
            raise
        except Exception as E:
            if not self.catchall:
                raise
            stacktrace = format_exc()
            environ["wsgi.errors"].write(stacktrace)
            environ["wsgi.errors"].flush()
            environ["bottle.exc_info"] = sys.exc_info()
            out = HTTPError(500, "Internal Server Error", E, stacktrace)
            out.apply(response)

        return out

    def _cast(self, out, peek=None):
        """Try to convert the parameter into something WSGI compatible and set
        correct HTTP headers when possible.
        Support: False, str, unicode, dict, HTTPResponse, HTTPError, file-like,
        iterable of strings and iterable of unicodes
        """

        # Empty output is done here
        if not out:
            if "Content-Length" not in response:
                response["Content-Length"] = 0
            return []
        # Join lists of byte or unicode strings. Mixed lists are NOT supported
        if isinstance(out, (tuple, list)) and isinstance(out[0], (bytes, unicode)):
            out = out[0][0:0].join(out)  # b'abc'[0:0] -> b''
        # Encode unicode strings
        if isinstance(out, unicode):
            out = out.encode(response.charset)
        # Byte Strings are just returned
        if isinstance(out, bytes):
            if "Content-Length" not in response:
                response["Content-Length"] = len(out)
            return [out]
        # HTTPError or HTTPException (recursive, because they may wrap anything)
        # TODO: Handle these explicitly in handle() or make them iterable.
        if isinstance(out, HTTPError):
            out.apply(response)
            out = self.error_handler.get(out.status_code, self.default_error_handler)(out)
            return self._cast(out)
        if isinstance(out, HTTPResponse):
            out.apply(response)
            return self._cast(out.body)

        # File-like objects.
        if hasattr(out, "read"):
            if "wsgi.file_wrapper" in request.environ:
                return request.environ["wsgi.file_wrapper"](out)
            elif hasattr(out, "close") or not hasattr(out, "__iter__"):
                return WSGIFileWrapper(out)

        # Handle Iterables. We peek into them to detect their inner type.
        try:
            iout = iter(out)
            first = next(iout)
            while not first:
                first = next(iout)
        except StopIteration:
            return self._cast("")
        except HTTPResponse as E:
            first = E
        except (KeyboardInterrupt, SystemExit, MemoryError):
            raise
        except Exception as error:
            if not self.catchall:
                raise
            first = HTTPError(500, "Unhandled exception", error, format_exc())

        # These are the inner types allowed in iterator or generator objects.
        if isinstance(first, HTTPResponse):
            return self._cast(first)
        elif isinstance(first, bytes):
            new_iter = itertools.chain([first], iout)
        elif isinstance(first, unicode):
            encoder = lambda x: x.encode(response.charset)
            new_iter = imap(encoder, itertools.chain([first], iout))
        else:
            msg = "Unsupported response type: %s" % type(first)
            return self._cast(HTTPError(500, msg))
        if hasattr(out, "close"):
            new_iter = _closeiter(new_iter, out.close)
        return new_iter

    def wsgi(self, environ, start_response):
        """The bottle WSGI-interface."""
        try:
            out = self._cast(self._handle(environ))
            # rfc2616 section 4.3
            if response._status_code in (100, 101, 204, 304) or environ["REQUEST_METHOD"] == "HEAD":
                if hasattr(out, "close"):
                    out.close()
                out = []
            exc_info = environ.get("bottle.exc_info")
            if exc_info is not None:
                del environ["bottle.exc_info"]
            start_response(response._wsgi_status_line(), response.headerlist, exc_info)
            return out
        except (KeyboardInterrupt, SystemExit, MemoryError):
            raise
        except Exception as E:
            if not self.catchall:
                raise
            err = "<h1>Critical error while processing request: %s</h1>" % html_escape(
                environ.get("PATH_INFO", "/")
            )
            if DEBUG:
                err += (
                    "<h2>Error:</h2>\n<pre>\n%s\n</pre>\n<h2>Traceback:</h2>\n<pre>\n%s\n</pre>\n"
                    % (html_escape(repr(E)), html_escape(format_exc()))
                )
            environ["wsgi.errors"].write(err)
            environ["wsgi.errors"].flush()
            headers = [("Content-Type", "text/html; charset=UTF-8")]
            start_response("500 INTERNAL SERVER ERROR", headers, sys.exc_info())
            return [tob(err)]

    def __call__(self, environ, start_response):
        """Each instance of :class:'Bottle' is a WSGI application."""
        return self.wsgi(environ, start_response)

    def __enter__(self):
        """Use this application as default for all module-level shortcuts."""
        default_app.push(self)
        return self

    def __exit__(self, exc_type, exc_value, traceback):
        default_app.pop()

    def __setattr__(self, name, value):
        if name in self.__dict__:
            raise AttributeError("Attribute %s already defined. Plugin conflict?" % name)
        self.__dict__[name] = value


class BaseRequest:
    """A wrapper for WSGI environment dictionaries that adds a lot of
    convenient access methods and properties. Most of them are read-only.

    Adding new attributes to a request actually adds them to the environ
    dictionary (as 'bottle.request.ext.<name>'). This is the recommended
    way to store and access request-specific data.
    """

    __slots__ = ("environ",)

    #: Maximum size of memory buffer for :attr:`body` in bytes.
    MEMFILE_MAX = 102400

    def __init__(self, environ=None):
        """Wrap a WSGI environ dictionary."""
        #: The wrapped WSGI environ dictionary. This is the only real attribute.
        #: All other attributes actually are read-only properties.
        self.environ = {} if environ is None else environ
        self.environ["bottle.request"] = self

    @DictProperty("environ", "bottle.app", read_only=True)
    def app(self):
        """Bottle application handling this request."""
        raise RuntimeError("This request is not connected to an application.")

    @DictProperty("environ", "bottle.route", read_only=True)
    def route(self):
        """The bottle :class:`Route` object that matches this request."""
        raise RuntimeError("This request is not connected to a route.")

    @DictProperty("environ", "route.url_args", read_only=True)
    def url_args(self):
        """The arguments extracted from the URL."""
        raise RuntimeError("This request is not connected to a route.")

    @property
    def path(self):
        """The value of ``PATH_INFO`` with exactly one prefixed slash (to fix
        broken clients and avoid the "empty path" edge case)."""
        return "/" + self.environ.get("PATH_INFO", "").lstrip("/")

    @property
    def method(self):
        """The ``REQUEST_METHOD`` value as an uppercase string."""
        return self.environ.get("REQUEST_METHOD", "GET").upper()

    @DictProperty("environ", "bottle.request.headers", read_only=True)
    def headers(self):
        """A :class:`WSGIHeaderDict` that provides case-insensitive access to
        HTTP request headers."""
        return WSGIHeaderDict(self.environ)

    def get_header(self, name, default=None):
        """Return the value of a request header, or a given default value."""
        return self.headers.get(name, default)

    @DictProperty("environ", "bottle.request.cookies", read_only=True)
    def cookies(self):
        """Cookies parsed into a :class:`FormsDict`. Signed cookies are NOT
        decoded. Use :meth:`get_cookie` if you expect signed cookies."""
        cookies = SimpleCookie(self.environ.get("HTTP_COOKIE", "")).values()
        return FormsDict((c.key, c.value) for c in cookies)

    def get_cookie(self, key, default=None, secret=None, digestmod=hashlib.sha256):
        """Return the content of a cookie. To read a `Signed Cookie`, the
        `secret` must match the one used to create the cookie (see
        :meth:`BaseResponse.set_cookie`). If anything goes wrong (missing
        cookie or wrong signature), return a default value."""
        value = self.cookies.get(key)
        if secret:
            # See BaseResponse.set_cookie for details on signed cookies.
            if value and value.startswith("!") and "?" in value:
                sig, msg = map(tob, value[1:].split("?", 1))
                hash = hmac.new(tob(secret), msg, digestmod=digestmod).digest()
                if _lscmp(sig, base64.b64encode(hash)):
                    dst = pickle.loads(base64.b64decode(msg))
                    if dst and dst[0] == key:
                        return dst[1]
            return default
        return value or default

    @DictProperty("environ", "bottle.request.query", read_only=True)
    def query(self):
        """The :attr:`query_string` parsed into a :class:`FormsDict`. These
        values are sometimes called "URL arguments" or "GET parameters", but
        not to be confused with "URL wildcards" as they are provided by the
        :class:`Router`."""
        get = self.environ["bottle.get"] = FormsDict()
        pairs = _parse_qsl(self.environ.get("QUERY_STRING", ""))
        for key, value in pairs:
            get[key] = value
        return get

    @DictProperty("environ", "bottle.request.forms", read_only=True)
    def forms(self):
        """Form values parsed from an `url-encoded` or `multipart/form-data`
        encoded POST or PUT request body. The result is returned as a
        :class:`FormsDict`. All keys and values are strings. File uploads
        are stored separately in :attr:`files`."""
        forms = FormsDict()
        forms.recode_unicode = self.POST.recode_unicode
        for name, item in self.POST.allitems():
            if not isinstance(item, FileUpload):
                forms[name] = item
        return forms

    @DictProperty("environ", "bottle.request.params", read_only=True)
    def params(self):
        """A :class:`FormsDict` with the combined values of :attr:`query` and
        :attr:`forms`. File uploads are stored in :attr:`files`."""
        params = FormsDict()
        for key, value in self.query.allitems():
            params[key] = value
        for key, value in self.forms.allitems():
            params[key] = value
        return params

    @DictProperty("environ", "bottle.request.files", read_only=True)
    def files(self):
        """File uploads parsed from `multipart/form-data` encoded POST or PUT
        request body. The values are instances of :class:`FileUpload`.

        """
        files = FormsDict()
        files.recode_unicode = self.POST.recode_unicode
        for name, item in self.POST.allitems():
            if isinstance(item, FileUpload):
                files[name] = item
        return files

    @DictProperty("environ", "bottle.request.json", read_only=True)
    def json(self):
        """If the ``Content-Type`` header is ``application/json`` or
        ``application/json-rpc``, this property holds the parsed content
        of the request body. Only requests smaller than :attr:`MEMFILE_MAX`
        are processed to avoid memory exhaustion.
        Invalid JSON raises a 400 error response.
        """
        ctype = self.environ.get("CONTENT_TYPE", "").lower().split(";")[0]
        if ctype in ("application/json", "application/json-rpc"):
            b = self._get_body_string(self.MEMFILE_MAX)
            if not b:
                return None
            try:
                return json_loads(b)
            except (ValueError, TypeError):
                raise HTTPError(400, "Invalid JSON")
        return None

    def _iter_body(self, read, bufsize):
        maxread = max(0, self.content_length)
        while maxread:
            part = read(min(maxread, bufsize))
            if not part:
                break
            yield part
            maxread -= len(part)

    @staticmethod
    def _iter_chunked(read, bufsize):
        err = HTTPError(400, "Error while parsing chunked transfer body.")
        rn, sem, bs = tob("\r\n"), tob(";"), tob("")
        while True:
            header = read(1)
            while header[-2:] != rn:
                c = read(1)
                header += c
                if not c:
                    raise err
                if len(header) > bufsize:
                    raise err
            size, _, _ = header.partition(sem)
            try:
                maxread = int(tonat(size.strip()), 16)
            except ValueError:
                raise err
            if maxread == 0:
                break
            buff = bs
            while maxread > 0:
                if not buff:
                    buff = read(min(maxread, bufsize))
                part, buff = buff[:maxread], buff[maxread:]
                if not part:
                    raise err
                yield part
                maxread -= len(part)
            if read(2) != rn:
                raise err

    @DictProperty("environ", "bottle.request.body", read_only=True)
    def _body(self):
        try:
            read_func = self.environ["wsgi.input"].read
        except KeyError:
            self.environ["wsgi.input"] = BytesIO()
            return self.environ["wsgi.input"]
        body_iter = self._iter_chunked if self.chunked else self._iter_body
        body, body_size, is_temp_file = BytesIO(), 0, False
        for part in body_iter(read_func, self.MEMFILE_MAX):
            body.write(part)
            body_size += len(part)
            if not is_temp_file and body_size > self.MEMFILE_MAX:
                body, tmp = NamedTemporaryFile(mode="w+b"), body
                body.write(tmp.getvalue())
                del tmp
                is_temp_file = True
        self.environ["wsgi.input"] = body
        body.seek(0)
        return body

    def _get_body_string(self, maxread):
        """Read body into a string. Raise HTTPError(413) on requests that are
        too large."""
        if self.content_length > maxread:
            raise HTTPError(413, "Request entity too large")
        data = self.body.read(maxread + 1)
        if len(data) > maxread:
            raise HTTPError(413, "Request entity too large")
        return data

    @property
    def body(self):
        """The HTTP request body as a seek-able file-like object. Depending on
        :attr:`MEMFILE_MAX`, this is either a temporary file or a
        :class:`io.BytesIO` instance. Accessing this property for the first
        time reads and replaces the ``wsgi.input`` environ variable.
        Subsequent accesses just do a `seek(0)` on the file object."""
        self._body.seek(0)
        return self._body

    @property
    def chunked(self):
        """True if Chunked transfer encoding was."""
        return "chunked" in self.environ.get("HTTP_TRANSFER_ENCODING", "").lower()

    #: An alias for :attr:`query`.
    GET = query

    @DictProperty("environ", "bottle.request.post", read_only=True)
    def POST(self):
        """The values of :attr:`forms` and :attr:`files` combined into a single
        :class:`FormsDict`. Values are either strings (form values) or
        instances of :class:`cgi.FieldStorage` (file uploads).
        """
        post = FormsDict()
        # We default to application/x-www-form-urlencoded for everything that
        # is not multipart and take the fast path (also: 3.1 workaround)
        if not self.content_type.startswith("multipart/"):
            body = tonat(self._get_body_string(self.MEMFILE_MAX), "latin1")
            for key, value in _parse_qsl(body):
                post[key] = value
            return post

        safe_env = {"QUERY_STRING": ""}  # Build a safe environment for cgi
        for key in ("REQUEST_METHOD", "CONTENT_TYPE", "CONTENT_LENGTH"):
            if key in self.environ:
                safe_env[key] = self.environ[key]
        args = dict(fp=self.body, environ=safe_env, keep_blank_values=True)

        if py3k:
            args["encoding"] = "utf8"
            post.recode_unicode = False
        data = cgi.FieldStorage(**args)
        self["_cgi.FieldStorage"] = data  # http://bugs.python.org/issue18394
        data = data.list or []
        for item in data:
            if item.filename is None:
                post[item.name] = item.value
            else:
                post[item.name] = FileUpload(item.file, item.name, item.filename, item.headers)
        return post

    @property
    def url(self):
        """The full request URI including hostname and scheme. If your app
        lives behind a reverse proxy or load balancer and you get confusing
        results, make sure that the ``X-Forwarded-Host`` header is set
        correctly."""
        return self.urlparts.geturl()

    @DictProperty("environ", "bottle.request.urlparts", read_only=True)
    def urlparts(self):
        """The :attr:`url` string as an :class:`urlparse.SplitResult` tuple.
        The tuple contains (scheme, host, path, query_string and fragment),
        but the fragment is always empty because it is not visible to the
        server."""
        env = self.environ
        http = env.get("HTTP_X_FORWARDED_PROTO") or env.get("wsgi.url_scheme", "http")
        host = env.get("HTTP_X_FORWARDED_HOST") or env.get("HTTP_HOST")
        if not host:
            # HTTP 1.1 requires a Host-header. This is for HTTP/1.0 clients.
            host = env.get("SERVER_NAME", "127.0.0.1")
            port = env.get("SERVER_PORT")
            if port and port != ("80" if http == "http" else "443"):
                host += ":" + port
        path = urlquote(self.fullpath)
        return UrlSplitResult(http, host, path, env.get("QUERY_STRING"), "")

    @property
    def fullpath(self):
        """Request path including :attr:`script_name` (if present)."""
        return urljoin(self.script_name, self.path.lstrip("/"))

    @property
    def query_string(self):
        """The raw :attr:`query` part of the URL (everything in between ``?``
        and ``#``) as a string."""
        return self.environ.get("QUERY_STRING", "")

    @property
    def script_name(self):
        """The initial portion of the URL's `path` that was removed by a higher
        level (server or routing middleware) before the application was
        called. This script path is returned with leading and tailing
        slashes."""
        script_name = self.environ.get("SCRIPT_NAME", "").strip("/")
        return "/" + script_name + "/" if script_name else "/"

    def path_shift(self, shift=1):
        """Shift path segments from :attr:`path` to :attr:`script_name` and
         vice versa.

        :param shift: The number of path segments to shift. May be negative
                      to change the shift direction. (default: 1)
        """
        script, path = path_shift(self.environ.get("SCRIPT_NAME", "/"), self.path, shift)
        self["SCRIPT_NAME"], self["PATH_INFO"] = script, path

    @property
    def content_length(self):
        """The request body length as an integer. The client is responsible to
        set this header. Otherwise, the real length of the body is unknown
        and -1 is returned. In this case, :attr:`body` will be empty."""
        return int(self.environ.get("CONTENT_LENGTH") or -1)

    @property
    def content_type(self):
        """The Content-Type header as a lowercase-string (default: empty)."""
        return self.environ.get("CONTENT_TYPE", "").lower()

    @property
    def is_xhr(self):
        """True if the request was triggered by a XMLHttpRequest. This only
        works with JavaScript libraries that support the `X-Requested-With`
        header (most of the popular libraries do)."""
        requested_with = self.environ.get("HTTP_X_REQUESTED_WITH", "")
        return requested_with.lower() == "xmlhttprequest"

    @property
    def is_ajax(self):
        """Alias for :attr:`is_xhr`. "Ajax" is not the right term."""
        return self.is_xhr

    @property
    def auth(self):
        """HTTP authentication data as a (user, password) tuple. This
        implementation currently supports basic (not digest) authentication
        only. If the authentication happened at a higher level (e.g. in the
        front web-server or a middleware), the password field is None, but
        the user field is looked up from the ``REMOTE_USER`` environ
        variable. On any errors, None is returned."""
        basic = parse_auth(self.environ.get("HTTP_AUTHORIZATION", ""))
        if basic:
            return basic
        ruser = self.environ.get("REMOTE_USER")
        if ruser:
            return (ruser, None)
        return None

    @property
    def remote_route(self):
        """A list of all IPs that were involved in this request, starting with
        the client IP and followed by zero or more proxies. This does only
        work if all proxies support the ```X-Forwarded-For`` header. Note
        that this information can be forged by malicious clients."""
        proxy = self.environ.get("HTTP_X_FORWARDED_FOR")
        if proxy:
            return [ip.strip() for ip in proxy.split(",")]
        remote = self.environ.get("REMOTE_ADDR")
        return [remote] if remote else []

    @property
    def remote_addr(self):
        """The client IP as a string. Note that this information can be forged
        by malicious clients."""
        route = self.remote_route
        return route[0] if route else None

    def copy(self):
        """Return a new :class:`Request` with a shallow :attr:`environ` copy."""
        return Request(self.environ.copy())

    def get(self, value, default=None):
        return self.environ.get(value, default)

    def __getitem__(self, key):
        return self.environ[key]

    def __delitem__(self, key):
        self[key] = ""
        del self.environ[key]

    def __iter__(self):
        return iter(self.environ)

    def __len__(self):
        return len(self.environ)

    def keys(self):
        return self.environ.keys()

    def __setitem__(self, key, value):
        """Change an environ value and clear all caches that depend on it."""

        if self.environ.get("bottle.request.readonly"):
            raise KeyError("The environ dictionary is read-only.")

        self.environ[key] = value
        todelete = ()

        if key == "wsgi.input":
            todelete = ("body", "forms", "files", "params", "post", "json")
        elif key == "QUERY_STRING":
            todelete = ("query", "params")
        elif key.startswith("HTTP_"):
            todelete = ("headers", "cookies")

        for key in todelete:
            self.environ.pop("bottle.request." + key, None)

    def __repr__(self):
        return f"<{self.__class__.__name__}: {self.method} {self.url}>"

    def __getattr__(self, name):
        """Search in self.environ for additional user defined attributes."""
        try:
            var = self.environ["bottle.request.ext.%s" % name]
            return var.__get__(self) if hasattr(var, "__get__") else var
        except KeyError:
            raise AttributeError("Attribute %r not defined." % name)

    def __setattr__(self, name, value):
        if name == "environ":
            return object.__setattr__(self, name, value)
        key = "bottle.request.ext.%s" % name
        if hasattr(self, name):
            raise AttributeError("Attribute already defined: %s" % name)
        self.environ[key] = value

    def __delattr__(self, name):
        try:
            del self.environ["bottle.request.ext.%s" % name]
        except KeyError:
            raise AttributeError("Attribute not defined: %s" % name)


def _hkey(key):
    if "\n" in key or "\r" in key or "\0" in key:
        raise ValueError("Header names must not contain control characters: %r" % key)
    return key.title().replace("_", "-")


def _hval(value):
    value = tonat(value)
    if "\n" in value or "\r" in value or "\0" in value:
        raise ValueError("Header value must not contain control characters: %r" % value)
    return value


class HeaderProperty:
    def __init__(self, name, reader=None, writer=None, default=""):
        self.name, self.default = name, default
        self.reader, self.writer = reader, writer
        self.__doc__ = "Current value of the %r header." % name.title()

    def __get__(self, obj, _):
        if obj is None:
            return self
        value = obj.get_header(self.name, self.default)
        return self.reader(value) if self.reader else value

    def __set__(self, obj, value):
        obj[self.name] = self.writer(value) if self.writer else value

    def __delete__(self, obj):
        del obj[self.name]


class BaseResponse:
    """Storage class for a response body as well as headers and cookies.

    This class does support dict-like case-insensitive item-access to
    headers, but is NOT a dict. Most notably, iterating over a response
    yields parts of the body and not the headers.

    :param body: The response body as one of the supported types.
    :param status: Either an HTTP status code (e.g. 200) or a status line
                   including the reason phrase (e.g. '200 OK').
    :param headers: A dictionary or a list of name-value pairs.

    Additional keyword arguments are added to the list of headers.
    Underscores in the header name are replaced with dashes.
    """

    default_status = 200
    default_content_type = "text/html; charset=UTF-8"

    # Header denylist for specific response codes
    # (rfc2616 section 10.2.3 and 10.3.5)
    bad_headers = {
        204: frozenset(("Content-Type", "Content-Length")),
        304: frozenset(
            (
                "Allow",
                "Content-Encoding",
                "Content-Language",
                "Content-Length",
                "Content-Range",
                "Content-Type",
                "Content-Md5",
                "Last-Modified",
            )
        ),
    }

    def __init__(self, body="", status=None, headers=None, **more_headers):
        self._cookies = None
        self._headers = {}
        self.body = body
        self.status = status or self.default_status
        if headers:
            if isinstance(headers, dict):
                headers = headers.items()
            for name, value in headers:
                self.add_header(name, value)
        if more_headers:
            for name, value in more_headers.items():
                self.add_header(name, value)

    def copy(self, cls=None):
        """Returns a copy of self."""
        cls = cls or BaseResponse
        assert issubclass(cls, BaseResponse)
        copy = cls()
        copy.status = self.status
        copy._headers = {k: v[:] for (k, v) in self._headers.items()}
        if self._cookies:
            cookies = copy._cookies = SimpleCookie()
            for k, v in self._cookies.items():
                cookies[k] = v.value
                cookies[k].update(v)  # also copy cookie attributes
        return copy

    def __iter__(self):
        return iter(self.body)

    def close(self):
        if hasattr(self.body, "close"):
            self.body.close()

    @property
    def status_line(self):
        """The HTTP status line as a string (e.g. ``404 Not Found``)."""
        return self._status_line

    @property
    def status_code(self):
        """The HTTP status code as an integer (e.g. 404)."""
        return self._status_code

    def _set_status(self, status):
        if isinstance(status, int):
            code, status = status, _HTTP_STATUS_LINES.get(status)
        elif " " in status:
            if "\n" in status or "\r" in status or "\0" in status:
                raise ValueError("Status line must not include control chars.")
            status = status.strip()
            code = int(status.split()[0])
        else:
            raise ValueError("String status line without a reason phrase.")
        if not 100 <= code <= 999:
            raise ValueError("Status code out of range.")
        self._status_code = code
        self._status_line = str(status or ("%d Unknown" % code))

    def _get_status(self):
        return self._status_line

    status = property(
        _get_status,
        _set_status,
        None,
        """ A writeable property to change the HTTP response status. It accepts
            either a numeric code (100-999) or a string with a custom reason
            phrase (e.g. "404 Brain not found"). Both :data:`status_line` and
            :data:`status_code` are updated accordingly. The return value is
            always a status string. """,
    )
    del _get_status, _set_status

    @property
    def headers(self):
        """An instance of :class:`HeaderDict`, a case-insensitive dict-like
        view on the response headers."""
        hdict = HeaderDict()
        hdict.dict = self._headers
        return hdict

    def __contains__(self, name):
        return _hkey(name) in self._headers

    def __delitem__(self, name):
        del self._headers[_hkey(name)]

    def __getitem__(self, name):
        return self._headers[_hkey(name)][-1]

    def __setitem__(self, name, value):
        self._headers[_hkey(name)] = [_hval(value)]

    def get_header(self, name, default=None):
        """Return the value of a previously defined header. If there is no
        header with that name, return a default value."""
        return self._headers.get(_hkey(name), [default])[-1]

    def set_header(self, name, value):
        """Create a new response header, replacing any previously defined
        headers with the same name."""
        self._headers[_hkey(name)] = [_hval(value)]

    def add_header(self, name, value):
        """Add an additional response header, not removing duplicates."""
        self._headers.setdefault(_hkey(name), []).append(_hval(value))

    def iter_headers(self):
        """Yield (header, value) tuples, skipping headers that are not
        allowed with the current response status code."""
        return self.headerlist

    def _wsgi_status_line(self):
        """WSGI conform status line (latin1-encodeable)"""
        if py3k:
            return self._status_line.encode("utf8").decode("latin1")
        return self._status_line

    @property
    def headerlist(self):
        """WSGI conform list of (header, value) tuples."""
        out = []
        headers = list(self._headers.items())
        if "Content-Type" not in self._headers:
            headers.append(("Content-Type", [self.default_content_type]))
        if self._status_code in self.bad_headers:
            bad_headers = self.bad_headers[self._status_code]
            headers = [h for h in headers if h[0] not in bad_headers]
        out += [(name, val) for (name, vals) in headers for val in vals]
        if self._cookies:
            for c in self._cookies.values():
                out.append(("Set-Cookie", _hval(c.OutputString())))
        if py3k:
            out = [(k, v.encode("utf8").decode("latin1")) for (k, v) in out]
        return out

    content_type = HeaderProperty("Content-Type")
    content_length = HeaderProperty("Content-Length", reader=int, default=-1)
    expires = HeaderProperty(
        "Expires",
        reader=lambda x: datetime.utcfromtimestamp(parse_date(x)),
        writer=lambda x: http_date(x),
    )

    @property
    def charset(self, default="UTF-8"):
        """Return the charset specified in the content-type header (default: utf8)."""
        if "charset=" in self.content_type:
            return self.content_type.split("charset=")[-1].split(";")[0].strip()
        return default

    def set_cookie(self, name, value, secret=None, digestmod=hashlib.sha256, **options):
        """Create a new cookie or replace an old one. If the `secret` parameter is
        set, create a `Signed Cookie` (described below).

        :param name: the name of the cookie.
        :param value: the value of the cookie.
        :param secret: a signature key required for signed cookies.

        Additionally, this method accepts all RFC 2109 attributes that are
        supported by :class:`cookie.Morsel`, including:

        :param maxage: maximum age in seconds. (default: None)
        :param expires: a datetime object or UNIX timestamp. (default: None)
        :param domain: the domain that is allowed to read the cookie.
          (default: current domain)
        :param path: limits the cookie to a given path (default: current path)
        :param secure: limit the cookie to HTTPS connections (default: off).
        :param httponly: prevents client-side javascript to read this cookie
          (default: off, requires Python 2.6 or newer).
        :param samesite: Control or disable third-party use for this cookie.
          Possible values: `lax`, `strict` or `none` (default).

        If neither `expires` nor `maxage` is set (default), the cookie will
        expire at the end of the browser session (as soon as the browser
        window is closed).

        Signed cookies may store any pickle-able object and are
        cryptographically signed to prevent manipulation. Keep in mind that
        cookies are limited to 4kb in most browsers.

        Warning: Pickle is a potentially dangerous format. If an attacker
        gains access to the secret key, he could forge cookies that execute
        code on server side if unpickled. Using pickle is discouraged and
        support for it will be removed in later versions of bottle.

        Warning: Signed cookies are not encrypted (the client can still see
        the content) and not copy-protected (the client can restore an old
        cookie). The main intention is to make pickling and unpickling
        save, not to store secret information at client side.
        """
        if not self._cookies:
            self._cookies = SimpleCookie()

        # Monkey-patch Cookie lib to support 'SameSite' parameter
        # https://tools.ietf.org/html/draft-west-first-party-cookies-07#section-4.1
        if py < (3, 8, 0):
            Morsel._reserved.setdefault("samesite", "SameSite")

        if secret:
            if not isinstance(value, basestring):
                depr(
                    0,
                    13,
                    "Pickling of arbitrary objects into cookies is deprecated.",
                    "Only store strings in cookies. JSON strings are fine, too.",
                )
            encoded = base64.b64encode(pickle.dumps([name, value], -1))
            sig = base64.b64encode(hmac.new(tob(secret), encoded, digestmod=digestmod).digest())
            value = touni(tob("!") + sig + tob("?") + encoded)
        elif not isinstance(value, basestring):
            raise TypeError("Secret key required for non-string cookies.")

        # Cookie size plus options must not exceed 4kb.
        if len(name) + len(value) > 3800:
            raise ValueError("Content does not fit into a cookie.")

        self._cookies[name] = value

        for key, value in options.items():
            if key in ("max_age", "maxage"):  # 'maxage' variant added in 0.13
                key = "max-age"
                if isinstance(value, timedelta):
                    value = value.seconds + value.days * 24 * 3600
            if key == "expires":
                value = http_date(value)
            if key in ("same_site", "samesite"):  # 'samesite' variant added in 0.13
                key, value = "samesite", (value or "none").lower()
                if value not in ("lax", "strict", "none"):
                    raise CookieError("Invalid value for SameSite")
            if key in ("secure", "httponly") and not value:
                continue
            self._cookies[name][key] = value

    def delete_cookie(self, key, **kwargs):
        """Delete a cookie. Be sure to use the same `domain` and `path`
        settings as used to create the cookie."""
        kwargs["max_age"] = -1
        kwargs["expires"] = 0
        self.set_cookie(key, "", **kwargs)

    def __repr__(self):
        out = ""
        for name, value in self.headerlist:
            out += f"{name.title()}: {value.strip()}\n"
        return out


def _local_property():
    ls = threading.local()

    def fget(_):
        try:
            return ls.var
        except AttributeError:
            raise RuntimeError("Request context not initialized.")

    def fset(_, value):
        ls.var = value

    def fdel(_):
        del ls.var

    return property(fget, fset, fdel, "Thread-local property")


class LocalRequest(BaseRequest):
    """A thread-local subclass of :class:`BaseRequest` with a different
    set of attributes for each thread. There is usually only one global
    instance of this class (:data:`request`). If accessed during a
    request/response cycle, this instance always refers to the *current*
    request (even on a multithreaded server)."""

    bind = BaseRequest.__init__
    environ = _local_property()


class LocalResponse(BaseResponse):
    """A thread-local subclass of :class:`BaseResponse` with a different
    set of attributes for each thread. There is usually only one global
    instance of this class (:data:`response`). Its attributes are used
    to build the HTTP response at the end of the request/response cycle.
    """

    bind = BaseResponse.__init__
    _status_line = _local_property()
    _status_code = _local_property()
    _cookies = _local_property()
    _headers = _local_property()
    body = _local_property()


Request = BaseRequest
Response = BaseResponse


class HTTPResponse(Response, BottleException):
    def __init__(self, body="", status=None, headers=None, **more_headers):
        super().__init__(body, status, headers, **more_headers)

    def apply(self, other):
        other._status_code = self._status_code
        other._status_line = self._status_line
        other._headers = self._headers
        other._cookies = self._cookies
        other.body = self.body


class HTTPError(HTTPResponse):
    default_status = 500

    def __init__(self, status=None, body=None, exception=None, traceback=None, **more_headers):
        self.exception = exception
        self.traceback = traceback
        super().__init__(body, status, **more_headers)


class PluginError(BottleException):
    pass


class JSONPlugin:
    name = "json"
    api = 2

    def __init__(self, json_dumps=json_dumps):
        self.json_dumps = json_dumps

    def setup(self, app):
        app.config._define(
            "json.enable",
            default=True,
            validate=bool,
            help="Enable or disable automatic dict->json filter.",
        )
        app.config._define(
            "json.ascii",
            default=False,
            validate=bool,
            help="Use only 7-bit ASCII characters in output.",
        )
        app.config._define(
            "json.indent",
            default=True,
            validate=bool,
            help="Add whitespace to make json more readable.",
        )
        app.config._define(
            "json.dump_func",
            default=None,
            help=(
                "If defined, use this function to transform"
                " dict into json. The other options no longer"
                " apply."
            ),
        )

    def apply(self, callback, route):
        dumps = self.json_dumps
        if not self.json_dumps:
            return callback

        @functools.wraps(callback)
        def wrapper(*a, **ka):
            try:
                rv = callback(*a, **ka)
            except HTTPResponse as resp:
                rv = resp

            if isinstance(rv, dict):
                # Attempt to serialize, raises exception on failure
                json_response = dumps(rv)
                # Set content type only if serialization successful
                response.content_type = "application/json"
                return json_response
            elif isinstance(rv, HTTPResponse) and isinstance(rv.body, dict):
                rv.body = dumps(rv.body)
                rv.content_type = "application/json"
            return rv

        return wrapper


class TemplatePlugin:
    """This plugin applies the :func:`view` decorator to all routes with a
    `template` config parameter. If the parameter is a tuple, the second
    element must be a dict with additional options (e.g. `template_engine`)
    or default variables for the template."""

    name = "template"
    api = 2

    def setup(self, app):
        app.tpl = self

    def apply(self, callback, route):
        conf = route.config.get("template")
        if isinstance(conf, (tuple, list)) and len(conf) == 2:
            return view(conf[0], **conf[1])(callback)
        elif isinstance(conf, str):
            return view(conf)(callback)
        else:
            return callback


#: Not a plugin, but part of the plugin API. TODO: Find a better place.
class _ImportRedirect:
    def __init__(self, name, impmask):
        """Create a virtual package that redirects imports (see PEP 302)."""
        self.name = name
        self.impmask = impmask
        self.module = sys.modules.setdefault(name, new_module(name))
        self.module.__dict__.update(
            {"__file__": __file__, "__path__": [], "__all__": [], "__loader__": self}
        )
        sys.meta_path.append(self)

    def find_spec(self, fullname, path, target=None):
        if "." not in fullname:
            return
        if fullname.rsplit(".", 1)[0] != self.name:
            return
        from importlib.util import spec_from_loader

        return spec_from_loader(fullname, self)

    def find_module(self, fullname, path=None):
        if "." not in fullname:
            return
        if fullname.rsplit(".", 1)[0] != self.name:
            return
        return self

    def load_module(self, fullname):
        if fullname in sys.modules:
            return sys.modules[fullname]
        modname = fullname.rsplit(".", 1)[1]
        realname = self.impmask % modname
        __import__(realname)
        module = sys.modules[fullname] = sys.modules[realname]
        setattr(self.module, modname, module)
        module.__loader__ = self
        return module


class MultiDict(DictMixin):
    """This dict stores multiple values per key, but behaves exactly like a
    normal dict in that it returns only the newest value for any given key.
    There are special methods available to access the full list of values.
    """

    def __init__(self, *a, **k):
        self.dict = {k: [v] for (k, v) in dict(*a, **k).items()}

    def __len__(self):
        return len(self.dict)

    def __iter__(self):
        return iter(self.dict)

    def __contains__(self, key):
        return key in self.dict

    def __delitem__(self, key):
        del self.dict[key]

    def __getitem__(self, key):
        return self.dict[key][-1]

    def __setitem__(self, key, value):
        self.append(key, value)

    def keys(self):
        return self.dict.keys()

    if py3k:

        def values(self):
            return (v[-1] for v in self.dict.values())

        def items(self):
            return ((k, v[-1]) for k, v in self.dict.items())

        def allitems(self):
            return ((k, v) for k, vl in self.dict.items() for v in vl)

        iterkeys = keys
        itervalues = values
        iteritems = items
        iterallitems = allitems

    else:

        def values(self):
            return [v[-1] for v in self.dict.values()]

        def items(self):
            return [(k, v[-1]) for k, v in self.dict.items()]

        def iterkeys(self):
            return self.dict.iterkeys()

        def itervalues(self):
            return (v[-1] for v in self.dict.itervalues())

        def iteritems(self):
            return ((k, v[-1]) for k, v in self.dict.iteritems())

        def iterallitems(self):
            return ((k, v) for k, vl in self.dict.iteritems() for v in vl)

        def allitems(self):
            return [(k, v) for k, vl in self.dict.iteritems() for v in vl]

    def get(self, key, default=None, index=-1, type=None):
        """Return the most recent value for a key.

        :param default: The default value to be returned if the key is not
               present or the type conversion fails.
        :param index: An index for the list of available values.
        :param type: If defined, this callable is used to cast the value
                into a specific type. Exception are suppressed and result in
                the default value to be returned.
        """
        try:
            val = self.dict[key][index]
            return type(val) if type else val
        except Exception:
            pass
        return default

    def append(self, key, value):
        """Add a new value to the list of values for this key."""
        self.dict.setdefault(key, []).append(value)

    def replace(self, key, value):
        """Replace the list of values with a single value."""
        self.dict[key] = [value]

    def getall(self, key):
        """Return a (possibly empty) list of values for a key."""
        return self.dict.get(key) or []

    #: Aliases for WTForms to mimic other multi-dict APIs (Django)
    getone = get
    getlist = getall


class FormsDict(MultiDict):
    """This :class:`MultiDict` subclass is used to store request form data.
    Additionally to the normal dict-like item access methods (which return
    unmodified data as native strings), this container also supports
    attribute-like access to its values. Attributes are automatically de-
    or recoded to match :attr:`input_encoding` (default: 'utf8'). Missing
    attributes default to an empty string."""

    #: Encoding used for attribute values.
    input_encoding = "utf8"
    #: If true (default), unicode strings are first encoded with `latin1`
    #: and then decoded to match :attr:`input_encoding`.
    recode_unicode = True

    def _fix(self, s, encoding=None):
        if isinstance(s, unicode) and self.recode_unicode:  # Python 3 WSGI
            return s.encode("latin1").decode(encoding or self.input_encoding)
        elif isinstance(s, bytes):  # Python 2 WSGI
            return s.decode(encoding or self.input_encoding)
        else:
            return s

    def decode(self, encoding=None):
        """Returns a copy with all keys and values de- or recoded to match
        :attr:`input_encoding`. Some libraries (e.g. WTForms) want a
        unicode dictionary."""
        copy = FormsDict()
        enc = copy.input_encoding = encoding or self.input_encoding
        copy.recode_unicode = False
        for key, value in self.allitems():
            copy.append(self._fix(key, enc), self._fix(value, enc))
        return copy

    def getunicode(self, name, default=None, encoding=None):
        """Return the value as a unicode string, or the default."""
        try:
            return self._fix(self[name], encoding)
        except (UnicodeError, KeyError):
            return default

    def __getattr__(self, name, default=unicode()):
        # Without this guard, pickle generates a cryptic TypeError:
        if name.startswith("__") and name.endswith("__"):
            return super().__getattr__(name)
        return self.getunicode(name, default=default)


class HeaderDict(MultiDict):
    """A case-insensitive version of :class:`MultiDict` that defaults to
    replace the old value instead of appending it."""

    def __init__(self, *a, **ka):
        self.dict = {}
        if a or ka:
            self.update(*a, **ka)

    def __contains__(self, key):
        return _hkey(key) in self.dict

    def __delitem__(self, key):
        del self.dict[_hkey(key)]

    def __getitem__(self, key):
        return self.dict[_hkey(key)][-1]

    def __setitem__(self, key, value):
        self.dict[_hkey(key)] = [_hval(value)]

    def append(self, key, value):
        self.dict.setdefault(_hkey(key), []).append(_hval(value))

    def replace(self, key, value):
        self.dict[_hkey(key)] = [_hval(value)]

    def getall(self, key):
        return self.dict.get(_hkey(key)) or []

    def get(self, key, default=None, index=-1):
        return MultiDict.get(self, _hkey(key), default, index)

    def filter(self, names):
        for name in (_hkey(n) for n in names):
            if name in self.dict:
                del self.dict[name]


class WSGIHeaderDict(DictMixin):
    """This dict-like class wraps a WSGI environ dict and provides convenient
    access to HTTP_* fields. Keys and values are native strings
    (2.x bytes or 3.x unicode) and keys are case-insensitive. If the WSGI
    environment contains non-native string values, these are de- or encoded
    using a lossless 'latin1' character set.

    The API will remain stable even on changes to the relevant PEPs.
    Currently PEP 333, 444 and 3333 are supported. (PEP 444 is the only one
    that uses non-native strings.)
    """

    #: List of keys that do not have a ``HTTP_`` prefix.
    cgikeys = ("CONTENT_TYPE", "CONTENT_LENGTH")

    def __init__(self, environ):
        self.environ = environ

    def _ekey(self, key):
        """Translate header field name to CGI/WSGI environ key."""
        key = key.replace("-", "_").upper()
        if key in self.cgikeys:
            return key
        return "HTTP_" + key

    def raw(self, key, default=None):
        """Return the header value as is (may be bytes or unicode)."""
        return self.environ.get(self._ekey(key), default)

    def __getitem__(self, key):
        val = self.environ[self._ekey(key)]
        if py3k:
            if isinstance(val, unicode):
                val = val.encode("latin1").decode("utf8")
            else:
                val = val.decode("utf8")
        return val

    def __setitem__(self, key, value):
        raise TypeError("%s is read-only." % self.__class__)

    def __delitem__(self, key):
        raise TypeError("%s is read-only." % self.__class__)

    def __iter__(self):
        for key in self.environ:
            if key[:5] == "HTTP_":
                yield _hkey(key[5:])
            elif key in self.cgikeys:
                yield _hkey(key)

    def keys(self):
        return [x for x in self]

    def __len__(self):
        return len(self.keys())

    def __contains__(self, key):
        return self._ekey(key) in self.environ


_UNSET = object()


class ConfigDict(dict):
    """A dict-like configuration storage with additional support for
    namespaces, validators, meta-data, overlays and more.

    This dict-like class is heavily optimized for read access. All read-only
    methods as well as item access should be as fast as the built-in dict.
    """

    __slots__ = (
        "_meta",
        "_change_listener",
        "_overlays",
        "_virtual_keys",
        "_source",
        "__weakref__",
    )

    def __init__(self):
        self._meta = {}
        self._change_listener = []
        #: Weak references of overlays that need to be kept in sync.
        self._overlays = []
        #: Config that is the source for this overlay.
        self._source = None
        #: Keys of values copied from the source (values we do not own)
        self._virtual_keys = set()

    def load_module(self, path, squash=True):
        """Load values from a Python module.

        Example modue ``config.py``::

             DEBUG = True
             SQLITE = {
                 "db": ":memory:"
             }


        >>> c = ConfigDict()
        >>> c.load_module('config')
        {DEBUG: True, 'SQLITE.DB': 'memory'}
        >>> c.load_module("config", False)
        {'DEBUG': True, 'SQLITE': {'DB': 'memory'}}

        :param squash: If true (default), dictionary values are assumed to
                       represent namespaces (see :meth:`load_dict`).
        """
        config_obj = load(path)
        obj = {key: getattr(config_obj, key) for key in dir(config_obj) if key.isupper()}

        if squash:
            self.load_dict(obj)
        else:
            self.update(obj)
        return self

    def load_config(self, filename, **options):
        """Load values from an ``*.ini`` style config file.

        A configuration file consists of sections, each led by a
        ``[section]`` header, followed by key/value entries separated by
        either ``=`` or ``:``. Section names and keys are case-insensitive.
        Leading and trailing whitespace is removed from keys and values.
        Values can be omitted, in which case the key/value delimiter may
        also be left out. Values can also span multiple lines, as long as
        they are indented deeper than the first line of the value. Commands
        are prefixed by ``#`` or ``;`` and may only appear on their own on
        an otherwise empty line.

        Both section and key names may contain dots (``.``) as namespace
        separators. The actual configuration parameter name is constructed
        by joining section name and key name together and converting to
        lower case.

        The special sections ``bottle`` and ``ROOT`` refer to the root
        namespace and the ``DEFAULT`` section defines default values for all
        other sections.

        With Python 3, extended string interpolation is enabled.

        :param filename: The path of a config file, or a list of paths.
        :param options: All keyword parameters are passed to the underlying
            :class:`python:configparser.ConfigParser` constructor call.

        """
        options.setdefault("allow_no_value", True)
        if py3k:
            options.setdefault("interpolation", configparser.ExtendedInterpolation())
        conf = configparser.ConfigParser(**options)
        conf.read(filename)
        for section in conf.sections():
            for key in conf.options(section):
                value = conf.get(section, key)
                if section not in ("bottle", "ROOT"):
                    key = section + "." + key
                self[key.lower()] = value
        return self

    def load_dict(self, source, namespace=""):
        """Load values from a dictionary structure. Nesting can be used to
        represent namespaces.

        >>> c = ConfigDict()
        >>> c.load_dict({'some': {'namespace': {'key': 'value'} } })
        {'some.namespace.key': 'value'}
        """
        for key, value in source.items():
            if isinstance(key, basestring):
                nskey = (namespace + "." + key).strip(".")
                if isinstance(value, dict):
                    self.load_dict(value, namespace=nskey)
                else:
                    self[nskey] = value
            else:
                raise TypeError("Key has type %r (not a string)" % type(key))
        return self

    def update(self, *a, **ka):
        """If the first parameter is a string, all keys are prefixed with this
        namespace. Apart from that it works just as the usual dict.update().

        >>> c = ConfigDict()
        >>> c.update('some.namespace', key='value')
        """
        prefix = ""
        if a and isinstance(a[0], basestring):
            prefix = a[0].strip(".") + "."
            a = a[1:]
        for key, value in dict(*a, **ka).items():
            self[prefix + key] = value

    def setdefault(self, key, value):
        if key not in self:
            self[key] = value
        return self[key]

    def __setitem__(self, key, value):
        if not isinstance(key, basestring):
            raise TypeError("Key has type %r (not a string)" % type(key))

        self._virtual_keys.discard(key)

        value = self.meta_get(key, "filter", lambda x: x)(value)
        if key in self and self[key] is value:
            return

        self._on_change(key, value)
        dict.__setitem__(self, key, value)

        for overlay in self._iter_overlays():
            overlay._set_virtual(key, value)

    def __delitem__(self, key):
        if key not in self:
            raise KeyError(key)
        if key in self._virtual_keys:
            raise KeyError("Virtual keys cannot be deleted: %s" % key)

        if self._source and key in self._source:
            # Not virtual, but present in source -> Restore virtual value
            dict.__delitem__(self, key)
            self._set_virtual(key, self._source[key])
        else:  # not virtual, not present in source. This is OUR value
            self._on_change(key, None)
            dict.__delitem__(self, key)
            for overlay in self._iter_overlays():
                overlay._delete_virtual(key)

    def _set_virtual(self, key, value):
        """Recursively set or update virtual keys. Do nothing if non-virtual
        value is present."""
        if key in self and key not in self._virtual_keys:
            return  # Do nothing for non-virtual keys.

        self._virtual_keys.add(key)
        if key in self and self[key] is not value:
            self._on_change(key, value)
        dict.__setitem__(self, key, value)
        for overlay in self._iter_overlays():
            overlay._set_virtual(key, value)

    def _delete_virtual(self, key):
        """Recursively delete virtual entry. Do nothing if key is not virtual."""
        if key not in self._virtual_keys:
            return  # Do nothing for non-virtual keys.

        if key in self:
            self._on_change(key, None)
        dict.__delitem__(self, key)
        self._virtual_keys.discard(key)
        for overlay in self._iter_overlays():
            overlay._delete_virtual(key)

    def _on_change(self, key, value):
        for cb in self._change_listener:
            if cb(self, key, value):
                return True

    def _add_change_listener(self, func):
        self._change_listener.append(func)
        return func

    def meta_get(self, key, metafield, default=None):
        """Return the value of a meta field for a key."""
        return self._meta.get(key, {}).get(metafield, default)

    def meta_set(self, key, metafield, value):
        """Set the meta field for a key to a new value."""
        self._meta.setdefault(key, {})[metafield] = value

    def meta_list(self, key):
        """Return an iterable of meta field names defined for a key."""
        return self._meta.get(key, {}).keys()

    def _define(self, key, default=_UNSET, help=_UNSET, validate=_UNSET):
        """(Unstable) Shortcut for plugins to define own config parameters."""
        if default is not _UNSET:
            self.setdefault(key, default)
        if help is not _UNSET:
            self.meta_set(key, "help", help)
        if validate is not _UNSET:
            self.meta_set(key, "validate", validate)

    def _iter_overlays(self):
        for ref in self._overlays:
            overlay = ref()
            if overlay is not None:
                yield overlay

    def _make_overlay(self):
        """(Unstable) Create a new overlay that acts like a chained map: Values
        missing in the overlay are copied from the source map. Both maps
        share the same meta entries.

        Entries that were copied from the source are called 'virtual'. You
        can not delete virtual keys, but overwrite them, which turns them
        into non-virtual entries. Setting keys on an overlay never affects
        its source, but may affect any number of child overlays.

        Other than collections.ChainMap or most other implementations, this
        approach does not resolve missing keys on demand, but instead
        actively copies all values from the source to the overlay and keeps
        track of virtual and non-virtual keys internally. This removes any
        lookup-overhead. Read-access is as fast as a build-in dict for both
        virtual and non-virtual keys.

        Changes are propagated recursively and depth-first. A failing
        on-change handler in an overlay stops the propagation of virtual
        values and may result in an partly updated tree. Take extra care
        here and make sure that on-change handlers never fail.

        Used by Route.config
        """
        # Cleanup dead references
        self._overlays[:] = [ref for ref in self._overlays if ref() is not None]

        overlay = ConfigDict()
        overlay._meta = self._meta
        overlay._source = self
        self._overlays.append(weakref.ref(overlay))
        for key in self:
            overlay._set_virtual(key, self[key])
        return overlay


class AppStack(list):
    """A stack-like list. Calling it returns the head of the stack."""

    def __call__(self):
        """Return the current default application."""
        return self.default

    def push(self, value=None):
        """Add a new :class:`Bottle` instance to the stack"""
        if not isinstance(value, Bottle):
            value = Bottle()
        self.append(value)
        return value

    new_app = push

    @property
    def default(self):
        try:
            return self[-1]
        except IndexError:
            return self.push()


class WSGIFileWrapper:
    def __init__(self, fp, buffer_size=1024 * 64):
        self.fp, self.buffer_size = fp, buffer_size
        for attr in "fileno", "close", "read", "readlines", "tell", "seek":
            if hasattr(fp, attr):
                setattr(self, attr, getattr(fp, attr))

    def __iter__(self):
        buff, read = self.buffer_size, self.read
        part = read(buff)
        while part:
            yield part
            part = read(buff)


class _closeiter:
    """This only exists to be able to attach a .close method to iterators that
    do not support attribute assignment (most of itertools)."""

    def __init__(self, iterator, close=None):
        self.iterator = iterator
        self.close_callbacks = makelist(close)

    def __iter__(self):
        return iter(self.iterator)

    def close(self):
        for func in self.close_callbacks:
            func()


class ResourceManager:
    """This class manages a list of search paths and helps to find and open
    application-bound resources (files).

    :param base: default value for :meth:`add_path` calls.
    :param opener: callable used to open resources.
    :param cachemode: controls which lookups are cached. One of 'all',
                     'found' or 'none'.
    """

    def __init__(self, base="./", opener=open, cachemode="all"):
        self.opener = opener
        self.base = base
        self.cachemode = cachemode

        #: A list of search paths. See :meth:`add_path` for details.
        self.path = []
        #: A cache for resolved paths. ``res.cache.clear()`` clears the cache.
        self.cache = {}

    def add_path(self, path, base=None, index=None, create=False):
        """Add a new path to the list of search paths. Return False if the
        path does not exist.

        :param path: The new search path. Relative paths are turned into
            an absolute and normalized form. If the path looks like a file
            (not ending in `/`), the filename is stripped off.
        :param base: Path used to absolutize relative search paths.
            Defaults to :attr:`base` which defaults to ``os.getcwd()``.
        :param index: Position within the list of search paths. Defaults
            to last index (appends to the list).

        The `base` parameter makes it easy to reference files installed
        along with a python module or package::

            res.add_path('./resources/', __file__)
        """
        base = os.path.abspath(os.path.dirname(base or self.base))
        path = os.path.abspath(os.path.join(base, os.path.dirname(path)))
        path += os.sep
        if path in self.path:
            self.path.remove(path)
        if create and not os.path.isdir(path):
            os.makedirs(path)
        if index is None:
            self.path.append(path)
        else:
            self.path.insert(index, path)
        self.cache.clear()
        return os.path.exists(path)

    def __iter__(self):
        """Iterate over all existing files in all registered paths."""
        search = self.path[:]
        while search:
            path = search.pop()
            if not os.path.isdir(path):
                continue
            for name in os.listdir(path):
                full = os.path.join(path, name)
                if os.path.isdir(full):
                    search.append(full)
                else:
                    yield full

    def lookup(self, name):
        """Search for a resource and return an absolute file path, or `None`.

        The :attr:`path` list is searched in order. The first match is
        returned. Symlinks are followed. The result is cached to speed up
        future lookups."""
        if name not in self.cache or DEBUG:
            for path in self.path:
                fpath = os.path.join(path, name)
                if os.path.isfile(fpath):
                    if self.cachemode in ("all", "found"):
                        self.cache[name] = fpath
                    return fpath
            if self.cachemode == "all":
                self.cache[name] = None
        return self.cache[name]

    def open(self, name, mode="r", *args, **kwargs):
        """Find a resource and return a file object, or raise IOError."""
        fname = self.lookup(name)
        if not fname:
            raise OSError("Resource %r not found." % name)
        return self.opener(fname, mode=mode, *args, **kwargs)


class FileUpload:
    def __init__(self, fileobj, name, filename, headers=None):
        """Wrapper for file uploads."""
        #: Open file(-like) object (BytesIO buffer or temporary file)
        self.file = fileobj
        #: Name of the upload form field
        self.name = name
        #: Raw filename as sent by the client (may contain unsafe characters)
        self.raw_filename = filename
        #: A :class:`HeaderDict` with additional headers (e.g. content-type)
        self.headers = HeaderDict(headers) if headers else HeaderDict()

    content_type = HeaderProperty("Content-Type")
    content_length = HeaderProperty("Content-Length", reader=int, default=-1)

    def get_header(self, name, default=None):
        """Return the value of a header within the multipart part."""
        return self.headers.get(name, default)

    @cached_property
    def filename(self):
        """Name of the file on the client file system, but normalized to ensure
        file system compatibility. An empty filename is returned as 'empty'.

        Only ASCII letters, digits, dashes, underscores and dots are
        allowed in the final filename. Accents are removed, if possible.
        Whitespace is replaced by a single dash. Leading or tailing dots
        or dashes are removed. The filename is limited to 255 characters.
        """
        fname = self.raw_filename
        if not isinstance(fname, unicode):
            fname = fname.decode("utf8", "ignore")
        fname = normalize("NFKD", fname)
        fname = fname.encode("ASCII", "ignore").decode("ASCII")
        fname = os.path.basename(fname.replace("\\", os.path.sep))
        fname = re.sub(r"[^a-zA-Z0-9-_.\s]", "", fname).strip()
        fname = re.sub(r"[-\s]+", "-", fname).strip(".-")
        return fname[:255] or "empty"

    def _copy_file(self, fp, chunk_size=2**16):
        read, write, offset = self.file.read, fp.write, self.file.tell()
        while 1:
            buf = read(chunk_size)
            if not buf:
                break
            write(buf)
        self.file.seek(offset)

    def save(self, destination, overwrite=False, chunk_size=2**16):
        """Save file to disk or copy its content to an open file(-like) object.
        If *destination* is a directory, :attr:`filename` is added to the
        path. Existing files are not overwritten by default (IOError).

        :param destination: File path, directory or file(-like) object.
        :param overwrite: If True, replace existing files. (default: False)
        :param chunk_size: Bytes to read at a time. (default: 64kb)
        """
        if isinstance(destination, basestring):  # Except file-likes here
            if os.path.isdir(destination):
                destination = os.path.join(destination, self.filename)
            if not overwrite and os.path.exists(destination):
                raise OSError("File exists.")
            with open(destination, "wb") as fp:
                self._copy_file(fp, chunk_size)
        else:
            self._copy_file(destination, chunk_size)


###############################################################################
# Application Helper ###########################################################
###############################################################################


def abort(code=500, text="Unknown Error."):
    """Aborts execution and causes a HTTP error."""
    raise HTTPError(code, text)


def redirect(url, code=None):
    """Aborts execution and causes a 303 or 302 redirect, depending on
    the HTTP protocol version."""
    if not code:
        code = 303 if request.get("SERVER_PROTOCOL") == "HTTP/1.1" else 302
    res = response.copy(cls=HTTPResponse)
    res.status = code
    res.body = ""
    res.set_header("Location", urljoin(request.url, url))
    raise res


def _rangeiter(fp, offset, limit, bufsize=1024 * 1024):
    """Yield chunks from a range in a file."""
    fp.seek(offset)
    while limit > 0:
        part = fp.read(min(limit, bufsize))
        if not part:
            break
        limit -= len(part)
        yield part


def static_file(
    filename, root, mimetype=True, download=False, charset="UTF-8", etag=None, headers=None
):
    """Open a file in a safe way and return an instance of :exc:`HTTPResponse`
    that can be sent back to the client.

    :param filename: Name or path of the file to send, relative to ``root``.
    :param root: Root path for file lookups. Should be an absolute directory
        path.
    :param mimetype: Provide the content-type header (default: guess from
        file extension)
    :param download: If True, ask the browser to open a `Save as...` dialog
        instead of opening the file with the associated program. You can
        specify a custom filename as a string. If not specified, the
        original filename is used (default: False).
    :param charset: The charset for files with a ``text/*`` mime-type.
        (default: UTF-8)
    :param etag: Provide a pre-computed ETag header. If set to ``False``,
        ETag handling is disabled. (default: auto-generate ETag header)
    :param headers: Additional headers dict to add to the response.

    While checking user input is always a good idea, this function provides
    additional protection against malicious ``filename`` parameters from
    breaking out of the ``root`` directory and leaking sensitive information
    to an attacker.

    Read-protected files or files outside of the ``root`` directory are
    answered with ``403 Access Denied``. Missing files result in a
    ``404 Not Found`` response. Conditional requests (``If-Modified-Since``,
    ``If-None-Match``) are answered with ``304 Not Modified`` whenever
    possible. ``HEAD`` and ``Range`` requests (used by download managers to
    check or continue partial downloads) are also handled automatically.

    """

    root = os.path.join(os.path.abspath(root), "")
    filename = os.path.abspath(os.path.join(root, filename.strip("/\\")))
    headers = headers.copy() if headers else {}

    if not filename.startswith(root):
        return HTTPError(403, "Access denied.")
    if not os.path.exists(filename) or not os.path.isfile(filename):
        return HTTPError(404, "File does not exist.")
    if not os.access(filename, os.R_OK):
        return HTTPError(403, "You do not have permission to access this file.")

    if mimetype is True:
        if download and download is not True:
            mimetype, encoding = mimetypes.guess_type(download)
        else:
            mimetype, encoding = mimetypes.guess_type(filename)
        if encoding:
            headers["Content-Encoding"] = encoding

    if mimetype:
        if (
            (mimetype[:5] == "text/" or mimetype == "application/javascript")
            and charset
            and "charset" not in mimetype
        ):
            mimetype += "; charset=%s" % charset
        headers["Content-Type"] = mimetype

    if download:
        download = os.path.basename(filename if download is True else download)
        headers["Content-Disposition"] = 'attachment; filename="%s"' % download

    stats = os.stat(filename)
    headers["Content-Length"] = clen = stats.st_size
    headers["Last-Modified"] = email.utils.formatdate(stats.st_mtime, usegmt=True)
    headers["Date"] = email.utils.formatdate(time.time(), usegmt=True)

    getenv = request.environ.get

    if etag is None:
        etag = "%d:%d:%d:%d:%s" % (stats.st_dev, stats.st_ino, stats.st_mtime, clen, filename)
        etag = hashlib.sha1(tob(etag)).hexdigest()

    if etag:
        headers["ETag"] = etag
        check = getenv("HTTP_IF_NONE_MATCH")
        if check and check == etag:
            return HTTPResponse(status=304, **headers)

    ims = getenv("HTTP_IF_MODIFIED_SINCE")
    if ims:
        ims = parse_date(ims.split(";")[0].strip())
        if ims is not None and ims >= int(stats.st_mtime):
            return HTTPResponse(status=304, **headers)

    body = "" if request.method == "HEAD" else open(filename, "rb")

    headers["Accept-Ranges"] = "bytes"
    range_header = getenv("HTTP_RANGE")
    if range_header:
        ranges = list(parse_range_header(range_header, clen))
        if not ranges:
            return HTTPError(416, "Requested Range Not Satisfiable")
        offset, end = ranges[0]
        rlen = end - offset
        headers["Content-Range"] = "bytes %d-%d/%d" % (offset, end - 1, clen)
        headers["Content-Length"] = str(rlen)
        if body:
            body = _closeiter(_rangeiter(body, offset, rlen), body.close)
        return HTTPResponse(body, status=206, **headers)
    return HTTPResponse(body, **headers)


def debug(mode=True):
    """Change the debug level.
    There is only one debug level supported at the moment."""
    global DEBUG
    if mode:
        warnings.simplefilter("default")
    DEBUG = bool(mode)


def http_date(value):
    if isinstance(value, basestring):
        return value
    if isinstance(value, datetime):
        # aware datetime.datetime is converted to UTC time
        # naive datetime.datetime is treated as UTC time
        value = value.utctimetuple()
    elif isinstance(value, datedate):
        # datetime.date is naive, and is treated as UTC time
        value = value.timetuple()
    if not isinstance(value, (int, float)):
        # convert struct_time in UTC to UNIX timestamp
        value = calendar.timegm(value)
    return email.utils.formatdate(value, usegmt=True)


def parse_date(ims):
    """Parse rfc1123, rfc850 and asctime timestamps and return UTC epoch."""
    try:
        ts = email.utils.parsedate_tz(ims)
        return calendar.timegm(ts[:8] + (0,)) - (ts[9] or 0)
    except (TypeError, ValueError, IndexError, OverflowError):
        return None


def parse_auth(header):
    """Parse rfc2617 HTTP authentication header string (basic) and return (user,pass) tuple or None"""
    try:
        method, data = header.split(None, 1)
        if method.lower() == "basic":
            user, pwd = touni(base64.b64decode(tob(data))).split(":", 1)
            return user, pwd
    except (KeyError, ValueError):
        return None


def parse_range_header(header, maxlen=0):
    """Yield (start, end) ranges parsed from a HTTP Range header. Skip
    unsatisfiable ranges. The end index is non-inclusive."""
    if not header or header[:6] != "bytes=":
        return
    ranges = [r.split("-", 1) for r in header[6:].split(",") if "-" in r]
    for start, end in ranges:
        try:
            if not start:  # bytes=-100    -> last 100 bytes
                start, end = max(0, maxlen - int(end)), maxlen
            elif not end:  # bytes=100-    -> all but the first 99 bytes
                start, end = int(start), maxlen
            else:  # bytes=100-200 -> bytes 100-200 (inclusive)
                start, end = int(start), min(int(end) + 1, maxlen)
            if 0 <= start < end <= maxlen:
                yield start, end
        except ValueError:
            pass


#: Header tokenizer used by _parse_http_header()
_hsplit = re.compile('(?:(?:"((?:[^"\\\\]|\\\\.)*)")|([^;,=]+))([;,=]?)').findall


def _parse_http_header(h):
    """Parses a typical multi-valued and parametrised HTTP header (e.g. Accept headers) and returns a list of values
        and parameters. For non-standard or broken input, this implementation may return partial results.
    :param h: A header string (e.g. ``text/html,text/plain;q=0.9,*/*;q=0.8``)
    :return: List of (value, params) tuples. The second element is a (possibly empty) dict.
    """
    values = []
    if '"' not in h:  # INFO: Fast path without regexp (~2x faster)
        for value in h.split(","):
            parts = value.split(";")
            values.append((parts[0].strip(), {}))
            for attr in parts[1:]:
                name, value = attr.split("=", 1)
                values[-1][1][name.strip()] = value.strip()
    else:
        lop, key, attrs = ",", None, {}
        for quoted, plain, tok in _hsplit(h):
            value = plain.strip() if plain else quoted.replace('\\"', '"')
            if lop == ",":
                attrs = {}
                values.append((value, attrs))
            elif lop == ";":
                if tok == "=":
                    key = value
                else:
                    attrs[value] = ""
            elif lop == "=" and key:
                attrs[key] = value
                key = None
            lop = tok
    return values


def _parse_qsl(qs):
    r = []
    for pair in qs.split("&"):
        if not pair:
            continue
        nv = pair.split("=", 1)
        if len(nv) != 2:
            nv.append("")
        key = urlunquote(nv[0].replace("+", " "))
        value = urlunquote(nv[1].replace("+", " "))
        r.append((key, value))
    return r


def _lscmp(a, b):
    """Compares two strings in a cryptographically safe way:
    Runtime is not affected by length of common prefix."""
    return not sum(0 if x == y else 1 for x, y in zip(a, b)) and len(a) == len(b)


def cookie_encode(data, key, digestmod=None):
    """Encode and sign a pickle-able object. Return a (byte) string"""
    depr(0, 13, "cookie_encode() will be removed soon.", "Do not use this API directly.")
    digestmod = digestmod or hashlib.sha256
    msg = base64.b64encode(pickle.dumps(data, -1))
    sig = base64.b64encode(hmac.new(tob(key), msg, digestmod=digestmod).digest())
    return tob("!") + sig + tob("?") + msg


def cookie_decode(data, key, digestmod=None):
    """Verify and decode an encoded string. Return an object or None."""
    depr(0, 13, "cookie_decode() will be removed soon.", "Do not use this API directly.")
    data = tob(data)
    if cookie_is_encoded(data):
        sig, msg = data.split(tob("?"), 1)
        digestmod = digestmod or hashlib.sha256
        hashed = hmac.new(tob(key), msg, digestmod=digestmod).digest()
        if _lscmp(sig[1:], base64.b64encode(hashed)):
            return pickle.loads(base64.b64decode(msg))
    return None


def cookie_is_encoded(data):
    """Return True if the argument looks like a encoded cookie."""
    depr(0, 13, "cookie_is_encoded() will be removed soon.", "Do not use this API directly.")
    return bool(data.startswith(tob("!")) and tob("?") in data)


def html_escape(string):
    """Escape HTML special characters ``&<>`` and quotes ``'"``."""
    return (
        string.replace("&", "&amp;")
        .replace("<", "&lt;")
        .replace(">", "&gt;")
        .replace('"', "&quot;")
        .replace("'", "&#039;")
    )


def html_quote(string):
    """Escape and quote a string to be used as an HTTP attribute."""
    return '"%s"' % html_escape(string).replace("\n", "&#10;").replace("\r", "&#13;").replace(
        "\t", "&#9;"
    )


def yieldroutes(func):
    """Return a generator for routes that match the signature (name, args)
    of the func parameter. This may yield more than one route if the function
    takes optional keyword arguments. The output is best described by example::

        a()         -> '/a'
        b(x, y)     -> '/b/<x>/<y>'
        c(x, y=5)   -> '/c/<x>' and '/c/<x>/<y>'
        d(x=5, y=6) -> '/d' and '/d/<x>' and '/d/<x>/<y>'
    """
    path = "/" + func.__name__.replace("__", "/").lstrip("/")
    spec = getargspec(func)
    argc = len(spec[0]) - len(spec[3] or [])
    path += ("/<%s>" * argc) % tuple(spec[0][:argc])
    yield path
    for arg in spec[0][argc:]:
        path += "/<%s>" % arg
        yield path


def path_shift(script_name, path_info, shift=1):
    """Shift path fragments from PATH_INFO to SCRIPT_NAME and vice versa.

    :return: The modified paths.
    :param script_name: The SCRIPT_NAME path.
    :param script_name: The PATH_INFO path.
    :param shift: The number of path fragments to shift. May be negative to
      change the shift direction. (default: 1)
    """
    if shift == 0:
        return script_name, path_info
    pathlist = path_info.strip("/").split("/")
    scriptlist = script_name.strip("/").split("/")
    if pathlist and pathlist[0] == "":
        pathlist = []
    if scriptlist and scriptlist[0] == "":
        scriptlist = []
    if 0 < shift <= len(pathlist):
        moved = pathlist[:shift]
        scriptlist = scriptlist + moved
        pathlist = pathlist[shift:]
    elif 0 > shift >= -len(scriptlist):
        moved = scriptlist[shift:]
        pathlist = moved + pathlist
        scriptlist = scriptlist[:shift]
    else:
        empty = "SCRIPT_NAME" if shift < 0 else "PATH_INFO"
        raise AssertionError("Cannot shift. Nothing left from %s" % empty)
    new_script_name = "/" + "/".join(scriptlist)
    new_path_info = "/" + "/".join(pathlist)
    if path_info.endswith("/") and pathlist:
        new_path_info += "/"
    return new_script_name, new_path_info


def auth_basic(check, realm="private", text="Access denied"):
    """Callback decorator to require HTTP auth (basic).
    TODO: Add route(check_auth=...) parameter."""

    def decorator(func):
        @functools.wraps(func)
        def wrapper(*a, **ka):
            user, password = request.auth or (None, None)
            if user is None or not check(user, password):
                err = HTTPError(401, text)
                err.add_header("WWW-Authenticate", 'Basic realm="%s"' % realm)
                return err
            return func(*a, **ka)

        return wrapper

    return decorator


def make_default_app_wrapper(name):
    """Return a callable that relays calls to the current default app."""

    @functools.wraps(getattr(Bottle, name))
    def wrapper(*a, **ka):
        return getattr(app(), name)(*a, **ka)

    return wrapper


route = make_default_app_wrapper("route")
get = make_default_app_wrapper("get")
post = make_default_app_wrapper("post")
put = make_default_app_wrapper("put")
delete = make_default_app_wrapper("delete")
patch = make_default_app_wrapper("patch")
error = make_default_app_wrapper("error")
mount = make_default_app_wrapper("mount")
hook = make_default_app_wrapper("hook")
install = make_default_app_wrapper("install")
uninstall = make_default_app_wrapper("uninstall")
url = make_default_app_wrapper("get_url")


class ServerAdapter:
    quiet = False

    def __init__(self, host="127.0.0.1", port=8080, **options):
        self.options = options
        self.host = host
        self.port = int(port)

    def run(self, handler):  # pragma: no cover
        pass

    def __repr__(self):
        args = ", ".join(f"{k}={repr(v)}" for k, v in self.options.items())
        return f"{self.__class__.__name__}({args})"


class CGIServer(ServerAdapter):
    quiet = True

    def run(self, handler):  # pragma: no cover
        from wsgiref.handlers import CGIHandler

        def fixed_environ(environ, start_response):
            environ.setdefault("PATH_INFO", "")
            return handler(environ, start_response)

        CGIHandler().run(fixed_environ)


class FlupFCGIServer(ServerAdapter):
    def run(self, handler):  # pragma: no cover
        import flup.server.fcgi

        self.options.setdefault("bindAddress", (self.host, self.port))
        flup.server.fcgi.WSGIServer(handler, **self.options).run()


class WSGIRefServer(ServerAdapter):
    def run(self, app):  # pragma: no cover
        import socket
        from wsgiref.simple_server import WSGIRequestHandler, WSGIServer, make_server

        class FixedHandler(WSGIRequestHandler):
            def address_string(self):  # Prevent reverse DNS lookups please.
                return self.client_address[0]

            def log_request(*args, **kw):
                if not self.quiet:
                    return WSGIRequestHandler.log_request(*args, **kw)

        handler_cls = self.options.get("handler_class", FixedHandler)
        server_cls = self.options.get("server_class", WSGIServer)

        if ":" in self.host:  # Fix wsgiref for IPv6 addresses.
            if getattr(server_cls, "address_family") == socket.AF_INET:

                class server_cls(server_cls):
                    address_family = socket.AF_INET6

        self.srv = make_server(self.host, self.port, app, server_cls, handler_cls)
        self.port = self.srv.server_port  # update port actual port (0 means random)
        try:
            self.srv.serve_forever()
        except KeyboardInterrupt:
            self.srv.server_close()  # Prevent ResourceWarning: unclosed socket
            raise


class CherryPyServer(ServerAdapter):
    def run(self, handler):  # pragma: no cover
        depr(
            0,
            13,
            "The wsgi server part of cherrypy was split into a new project called 'cheroot'.",
            "Use the 'cheroot' server adapter instead of cherrypy.",
        )
        from cherrypy import wsgiserver  # This will fail for CherryPy >= 9

        self.options["bind_addr"] = (self.host, self.port)
        self.options["wsgi_app"] = handler

        certfile = self.options.get("certfile")
        if certfile:
            del self.options["certfile"]
        keyfile = self.options.get("keyfile")
        if keyfile:
            del self.options["keyfile"]

        server = wsgiserver.CherryPyWSGIServer(**self.options)
        if certfile:
            server.ssl_certificate = certfile
        if keyfile:
            server.ssl_private_key = keyfile

        try:
            server.start()
        finally:
            server.stop()


class CherootServer(ServerAdapter):
    def run(self, handler):  # pragma: no cover
        from cheroot import wsgi
        from cheroot.ssl import builtin

        self.options["bind_addr"] = (self.host, self.port)
        self.options["wsgi_app"] = handler
        certfile = self.options.pop("certfile", None)
        keyfile = self.options.pop("keyfile", None)
        chainfile = self.options.pop("chainfile", None)
        server = wsgi.Server(**self.options)
        if certfile and keyfile:
            server.ssl_adapter = builtin.BuiltinSSLAdapter(certfile, keyfile, chainfile)
        try:
            server.start()
        finally:
            server.stop()


class WaitressServer(ServerAdapter):
    def run(self, handler):
        from waitress import serve

        serve(handler, host=self.host, port=self.port, _quiet=self.quiet, **self.options)


class PasteServer(ServerAdapter):
    def run(self, handler):  # pragma: no cover
        from paste import httpserver
        from paste.translogger import TransLogger

        handler = TransLogger(handler, setup_console_handler=(not self.quiet))
        httpserver.serve(handler, host=self.host, port=str(self.port), **self.options)


class MeinheldServer(ServerAdapter):
    def run(self, handler):
        from meinheld import server

        server.listen((self.host, self.port))
        server.run(handler)


class FapwsServer(ServerAdapter):
    """Extremely fast webserver using libev. See https://github.com/william-os4y/fapws3"""

    def run(self, handler):  # pragma: no cover
        depr(0, 13, "fapws3 is not maintained and support will be dropped.")
        import fapws._evwsgi as evwsgi
        from fapws import base, config

        port = self.port
        if float(config.SERVER_IDENT[-2:]) > 0.4:
            # fapws3 silently changed its API in 0.5
            port = str(port)
        evwsgi.start(self.host, port)
        # fapws3 never releases the GIL. Complain upstream. I tried. No luck.
        if "BOTTLE_CHILD" in os.environ and not self.quiet:
            _stderr("WARNING: Auto-reloading does not work with Fapws3.")
            _stderr("         (Fapws3 breaks python thread support)")
        evwsgi.set_base_module(base)

        def app(environ, start_response):
            environ["wsgi.multiprocess"] = False
            return handler(environ, start_response)

        evwsgi.wsgi_cb(("", app))
        evwsgi.run()


class TornadoServer(ServerAdapter):
    """The super hyped asynchronous server by facebook. Untested."""

    def run(self, handler):  # pragma: no cover
        import tornado.httpserver
        import tornado.ioloop
        import tornado.wsgi

        container = tornado.wsgi.WSGIContainer(handler)
        server = tornado.httpserver.HTTPServer(container)
        server.listen(port=self.port, address=self.host)
        tornado.ioloop.IOLoop.instance().start()


class AppEngineServer(ServerAdapter):
    """Adapter for Google App Engine."""

    quiet = True

    def run(self, handler):
        depr(
            0,
            13,
            "AppEngineServer no longer required",
            "Configure your application directly in your app.yaml",
        )
        from google.appengine.ext.webapp import util

        # A main() function in the handler script enables 'App Caching'.
        # Lets makes sure it is there. This _really_ improves performance.
        module = sys.modules.get("__main__")
        if module and not hasattr(module, "main"):
            module.main = lambda: util.run_wsgi_app(handler)
        util.run_wsgi_app(handler)


class TwistedServer(ServerAdapter):
    """Untested."""

    def run(self, handler):
        from twisted.internet import reactor
        from twisted.python.threadpool import ThreadPool
        from twisted.web import server, wsgi

        thread_pool = ThreadPool()
        thread_pool.start()
        reactor.addSystemEventTrigger("after", "shutdown", thread_pool.stop)
        factory = server.Site(wsgi.WSGIResource(reactor, thread_pool, handler))
        reactor.listenTCP(self.port, factory, interface=self.host)
        if not reactor.running:
            reactor.run()


class DieselServer(ServerAdapter):
    """Untested."""

    def run(self, handler):
        depr(0, 13, "Diesel is not tested or supported and will be removed.")
        from diesel.protocols.wsgi import WSGIApplication

        app = WSGIApplication(handler, port=self.port)
        app.run()


class GeventServer(ServerAdapter):
    """Untested. Options:

    * See gevent.wsgi.WSGIServer() documentation for more options.
    """

    def run(self, handler):
        from gevent import local, pywsgi

        if not isinstance(threading.local(), local.local):
            msg = "Bottle requires gevent.monkey.patch_all() (before import)"
            raise RuntimeError(msg)
        if self.quiet:
            self.options["log"] = None
        address = (self.host, self.port)
        server = pywsgi.WSGIServer(address, handler, **self.options)
        if "BOTTLE_CHILD" in os.environ:
            import signal

            signal.signal(signal.SIGINT, lambda s, f: server.stop())
        server.serve_forever()


class GunicornServer(ServerAdapter):
    """Untested. See http://gunicorn.org/configure.html for options."""

    def run(self, handler):
        from gunicorn.app.base import BaseApplication

        if self.host.startswith("unix:"):
            config = {"bind": self.host}
        else:
            config = {"bind": "%s:%d" % (self.host, self.port)}

        config.update(self.options)

        class GunicornApplication(BaseApplication):
            def load_config(self):
                for key, value in config.items():
                    self.cfg.set(key, value)

            def load(self):
                return handler

        GunicornApplication().run()


class EventletServer(ServerAdapter):
    """Untested. Options:

    * `backlog` adjust the eventlet backlog parameter which is the maximum
      number of queued connections. Should be at least 1; the maximum
      value is system-dependent.
    * `family`: (default is 2) socket family, optional. See socket
      documentation for available families.
    """

    def run(self, handler):
        from eventlet import listen, patcher, wsgi

        if not patcher.is_monkey_patched(os):
            msg = "Bottle requires eventlet.monkey_patch() (before import)"
            raise RuntimeError(msg)
        socket_args = {}
        for arg in ("backlog", "family"):
            try:
                socket_args[arg] = self.options.pop(arg)
            except KeyError:
                pass
        address = (self.host, self.port)
        try:
            wsgi.server(listen(address, **socket_args), handler, log_output=(not self.quiet))
        except TypeError:
            # Fallback, if we have old version of eventlet
            wsgi.server(listen(address), handler)


class BjoernServer(ServerAdapter):
    """Fast server written in C: https://github.com/jonashaag/bjoern"""

    def run(self, handler):
        from bjoern import run

        run(handler, self.host, self.port, reuse_port=True)


class AsyncioServerAdapter(ServerAdapter):
    """Extend ServerAdapter for adding custom event loop"""

    def get_event_loop(self):
        pass


class AiohttpServer(AsyncioServerAdapter):
    """Asynchronous HTTP client/server framework for asyncio
    https://pypi.python.org/pypi/aiohttp/
    https://pypi.org/project/aiohttp-wsgi/
    """

    def get_event_loop(self):
        import asyncio

        return asyncio.new_event_loop()

    def run(self, handler):
        import asyncio

        from aiohttp_wsgi.wsgi import serve

        self.loop = self.get_event_loop()
        asyncio.set_event_loop(self.loop)

        if "BOTTLE_CHILD" in os.environ:
            import signal

            signal.signal(signal.SIGINT, lambda s, f: self.loop.stop())

        serve(handler, host=self.host, port=self.port)


class AiohttpUVLoopServer(AiohttpServer):
    """uvloop
    https://github.com/MagicStack/uvloop
    """

    def get_event_loop(self):
        import uvloop

        return uvloop.new_event_loop()


class AutoServer(ServerAdapter):
    """Untested."""

    adapters = [
        WaitressServer,
        PasteServer,
        TwistedServer,
        CherryPyServer,
        CherootServer,
        WSGIRefServer,
    ]

    def run(self, handler):
        for sa in self.adapters:
            try:
                return sa(self.host, self.port, **self.options).run(handler)
            except ImportError:
                pass


server_names = {
    "cgi": CGIServer,
    "flup": FlupFCGIServer,
    "wsgiref": WSGIRefServer,
    "waitress": WaitressServer,
    "cherrypy": CherryPyServer,
    "cheroot": CherootServer,
    "paste": PasteServer,
    "fapws3": FapwsServer,
    "tornado": TornadoServer,
    "gae": AppEngineServer,
    "twisted": TwistedServer,
    "diesel": DieselServer,
    "meinheld": MeinheldServer,
    "gunicorn": GunicornServer,
    "eventlet": EventletServer,
    "gevent": GeventServer,
    "bjoern": BjoernServer,
    "aiohttp": AiohttpServer,
    "uvloop": AiohttpUVLoopServer,
    "auto": AutoServer,
}


def load(target, **namespace):
    """Import a module or fetch an object from a module.

    * ``package.module`` returns `module` as a module object.
    * ``pack.mod:name`` returns the module variable `name` from `pack.mod`.
    * ``pack.mod:func()`` calls `pack.mod.func()` and returns the result.

    The last form accepts not only function calls, but any type of
    expression. Keyword arguments passed to this function are available as
    local variables. Example: ``import_string('re:compile(x)', x='[a-z]')``
    """
    module, target = target.split(":", 1) if ":" in target else (target, None)
    if module not in sys.modules:
        __import__(module)
    if not target:
        return sys.modules[module]
    if target.isalnum():
        return getattr(sys.modules[module], target)
    package_name = module.split(".")[0]
    namespace[package_name] = sys.modules[package_name]
    return eval(f"{module}.{target}", namespace)


def load_app(target):
    """Load a bottle application from a module and make sure that the import
    does not affect the current default application, but returns a separate
    application object. See :func:`load` for the target parameter."""
    global NORUN
    NORUN, nr_old = True, NORUN
    tmp = default_app.push()  # Create a new "default application"
    try:
        rv = load(target)  # Import the target module
        return rv if callable(rv) else tmp
    finally:
        default_app.remove(tmp)  # Remove the temporary added default application
        NORUN = nr_old


_debug = debug


def run(
    app=None,
    server="wsgiref",
    host="127.0.0.1",
    port=8080,
    interval=1,
    reloader=False,
    quiet=False,
    plugins=None,
    debug=None,
    config=None,
    **kargs,
):
    """Start a server instance. This method blocks until the server terminates.

    :param app: WSGI application or target string supported by
           :func:`load_app`. (default: :func:`default_app`)
    :param server: Server adapter to use. See :data:`server_names` keys
           for valid names or pass a :class:`ServerAdapter` subclass.
           (default: `wsgiref`)
    :param host: Server address to bind to. Pass ``0.0.0.0`` to listens on
           all interfaces including the external one. (default: 127.0.0.1)
    :param port: Server port to bind to. Values below 1024 require root
           privileges. (default: 8080)
    :param reloader: Start auto-reloading server? (default: False)
    :param interval: Auto-reloader interval in seconds (default: 1)
    :param quiet: Suppress output to stdout and stderr? (default: False)
    :param options: Options passed to the server adapter.
    """
    if NORUN:
        return
    if reloader and not os.environ.get("BOTTLE_CHILD"):
        import subprocess

        fd, lockfile = tempfile.mkstemp(prefix="bottle.", suffix=".lock")
        environ = os.environ.copy()
        environ["BOTTLE_CHILD"] = "true"
        environ["BOTTLE_LOCKFILE"] = lockfile
        args = [sys.executable] + sys.argv
        # If a package was loaded with `python -m`, then `sys.argv` needs to be
        # restored to the original value, or imports might break. See #1336
        if getattr(sys.modules.get("__main__"), "__package__", None):
            args[1:1] = ["-m", sys.modules["__main__"].__package__]

        try:
            os.close(fd)  # We never write to this file
            while os.path.exists(lockfile):
                p = subprocess.Popen(args, env=environ)
                while p.poll() is None:
                    os.utime(lockfile, None)  # Tell child we are still alive
                    time.sleep(interval)
                if p.returncode == 3:  # Child wants to be restarted
                    continue
                sys.exit(p.returncode)
        except KeyboardInterrupt:
            pass
        finally:
            if os.path.exists(lockfile):
                os.unlink(lockfile)
        return

    try:
        if debug is not None:
            _debug(debug)
        app = app or default_app()
        if isinstance(app, basestring):
            app = load_app(app)
        if not callable(app):
            raise ValueError("Application is not callable: %r" % app)

        for plugin in plugins or []:
            if isinstance(plugin, basestring):
                plugin = load(plugin)
            app.install(plugin)

        if config:
            app.config.update(config)

        if server in server_names:
            server = server_names.get(server)
        if isinstance(server, basestring):
            server = load(server)
        if isinstance(server, type):
            server = server(host=host, port=port, **kargs)
        if not isinstance(server, ServerAdapter):
            raise ValueError("Unknown or unsupported server: %r" % server)

        server.quiet = server.quiet or quiet
        if not server.quiet:
            _stderr(
                "Bottle (dbt v{}) server starting up (using {})...".format(
                    __version__, repr(server)
                )
            )
            if server.host.startswith("unix:"):
                _stderr("Listening on %s" % server.host)
            else:
                _stderr("Listening on http://%s:%d/" % (server.host, server.port))
            _stderr("Hit Ctrl-C to quit.\n")

        if reloader:
            lockfile = os.environ.get("BOTTLE_LOCKFILE")
            bgcheck = FileCheckerThread(lockfile, interval)
            with bgcheck:
                server.run(app)
            if bgcheck.status == "reload":
                sys.exit(3)
        else:
            server.run(app)
    except KeyboardInterrupt:
        pass
    except (SystemExit, MemoryError):
        raise
    except:
        if not reloader:
            raise
        if not getattr(server, "quiet", quiet):
            print_exc()
        time.sleep(interval)
        sys.exit(3)


class FileCheckerThread(threading.Thread):
    """Interrupt main-thread as soon as a changed module file is detected,
    the lockfile gets deleted or gets too old."""

    def __init__(self, lockfile, interval):
        threading.Thread.__init__(self)
        self.daemon = True
        self.lockfile, self.interval = lockfile, interval
        #: Is one of 'reload', 'error' or 'exit'
        self.status = None

    def run(self):
        exists = os.path.exists
        mtime = lambda p: os.stat(p).st_mtime
        files = dict()

        for module in list(sys.modules.values()):
            path = getattr(module, "__file__", "") or ""
            if path[-4:] in (".pyo", ".pyc"):
                path = path[:-1]
            if path and exists(path):
                files[path] = mtime(path)

        while not self.status:
            if not exists(self.lockfile) or mtime(self.lockfile) < time.time() - self.interval - 5:
                self.status = "error"
                thread.interrupt_main()
            for path, lmtime in list(files.items()):
                if not exists(path) or mtime(path) > lmtime:
                    self.status = "reload"
                    thread.interrupt_main()
                    break
            time.sleep(self.interval)

    def __enter__(self):
        self.start()

    def __exit__(self, exc_type, *_):
        if not self.status:
            self.status = "exit"  # silent exit
        self.join()
        return exc_type is not None and issubclass(exc_type, KeyboardInterrupt)


class TemplateError(BottleException):
    pass


class BaseTemplate:
    """Base class and minimal API for template adapters"""

    extensions = ["tpl", "html", "thtml", "stpl"]
    settings = {}  # used in prepare()
    defaults = {}  # used in render()

    def __init__(self, source=None, name=None, lookup=None, encoding="utf8", **settings):
        """Create a new template.
        If the source parameter (str or buffer) is missing, the name argument
        is used to guess a template filename. Subclasses can assume that
        self.source and/or self.filename are set. Both are strings.
        The lookup, encoding and settings parameters are stored as instance
        variables.
        The lookup parameter stores a list containing directory paths.
        The encoding parameter should be used to decode byte strings or files.
        The settings parameter contains a dict for engine-specific settings.
        """
        self.name = name
        self.source = source.read() if hasattr(source, "read") else source
        self.filename = source.filename if hasattr(source, "filename") else None
        self.lookup = [os.path.abspath(x) for x in lookup] if lookup else []
        self.encoding = encoding
        self.settings = self.settings.copy()  # Copy from class variable
        self.settings.update(settings)  # Apply
        if not self.source and self.name:
            self.filename = self.search(self.name, self.lookup)
            if not self.filename:
                raise TemplateError("Template %s not found." % repr(name))
        if not self.source and not self.filename:
            raise TemplateError("No template specified.")
        self.prepare(**self.settings)

    @classmethod
    def search(cls, name, lookup=None):
        """Search name in all directories specified in lookup.
        First without, then with common extensions. Return first hit."""
        if not lookup:
            raise depr(0, 12, "Empty template lookup path.", "Configure a template lookup path.")

        if os.path.isabs(name):
            raise depr(
                0,
                12,
                "Use of absolute path for template name.",
                "Refer to templates with names or paths relative to the lookup path.",
            )

        for spath in lookup:
            spath = os.path.abspath(spath) + os.sep
            fname = os.path.abspath(os.path.join(spath, name))
            if not fname.startswith(spath):
                continue
            if os.path.isfile(fname):
                return fname
            for ext in cls.extensions:
                if os.path.isfile(f"{fname}.{ext}"):
                    return f"{fname}.{ext}"

    @classmethod
    def global_config(cls, key, *args):
        """This reads or sets the global settings stored in class.settings."""
        if args:
            cls.settings = cls.settings.copy()  # Make settings local to class
            cls.settings[key] = args[0]
        else:
            return cls.settings[key]

    def prepare(self, **options):
        """Run preparations (parsing, caching, ...).
        It should be possible to call this again to refresh a template or to
        update settings.
        """
        raise NotImplementedError

    def render(self, *args, **kwargs):
        """Render the template with the specified local variables and return
        a single byte or unicode string. If it is a byte string, the encoding
        must match self.encoding. This method must be thread-safe!
        Local variables may be provided in dictionaries (args)
        or directly, as keywords (kwargs).
        """
        raise NotImplementedError


class MakoTemplate(BaseTemplate):
    def prepare(self, **options):
        from mako.lookup import TemplateLookup
        from mako.template import Template

        options.update({"input_encoding": self.encoding})
        options.setdefault("format_exceptions", bool(DEBUG))
        lookup = TemplateLookup(directories=self.lookup, **options)
        if self.source:
            self.tpl = Template(self.source, lookup=lookup, **options)
        else:
            self.tpl = Template(uri=self.name, filename=self.filename, lookup=lookup, **options)

    def render(self, *args, **kwargs):
        for dictarg in args:
            kwargs.update(dictarg)
        _defaults = self.defaults.copy()
        _defaults.update(kwargs)
        return self.tpl.render(**_defaults)


class CheetahTemplate(BaseTemplate):
    def prepare(self, **options):
        from Cheetah.Template import Template

        self.context = threading.local()
        self.context.vars = {}
        options["searchList"] = [self.context.vars]
        if self.source:
            self.tpl = Template(source=self.source, **options)
        else:
            self.tpl = Template(file=self.filename, **options)

    def render(self, *args, **kwargs):
        for dictarg in args:
            kwargs.update(dictarg)
        self.context.vars.update(self.defaults)
        self.context.vars.update(kwargs)
        out = str(self.tpl)
        self.context.vars.clear()
        return out


class Jinja2Template(BaseTemplate):
    def prepare(self, filters=None, tests=None, globals={}, **kwargs):
        from jinja2 import Environment, FunctionLoader

        self.env = Environment(loader=FunctionLoader(self.loader), **kwargs)
        if filters:
            self.env.filters.update(filters)
        if tests:
            self.env.tests.update(tests)
        if globals:
            self.env.globals.update(globals)
        if self.source:
            self.tpl = self.env.from_string(self.source)
        else:
            self.tpl = self.env.get_template(self.name)

    def render(self, *args, **kwargs):
        for dictarg in args:
            kwargs.update(dictarg)
        _defaults = self.defaults.copy()
        _defaults.update(kwargs)
        return self.tpl.render(**_defaults)

    def loader(self, name):
        if name == self.filename:
            fname = name
        else:
            fname = self.search(name, self.lookup)
        if not fname:
            return
        with open(fname, "rb") as f:
            return (f.read().decode(self.encoding), fname, lambda: False)


class SimpleTemplate(BaseTemplate):
    def prepare(self, escape_func=html_escape, noescape=False, syntax=None, **ka):
        self.cache = {}
        enc = self.encoding
        self._str = lambda x: touni(x, enc)
        self._escape = lambda x: escape_func(touni(x, enc))
        self.syntax = syntax
        if noescape:
            self._str, self._escape = self._escape, self._str

    @cached_property
    def co(self):
        return compile(self.code, self.filename or "<string>", "exec")

    @cached_property
    def code(self):
        source = self.source
        if not source:
            with open(self.filename, "rb") as f:
                source = f.read()
        try:
            source, encoding = touni(source), "utf8"
        except UnicodeError:
            raise depr(0, 11, "Unsupported template encodings.", "Use utf-8 for templates.")
        parser = StplParser(source, encoding=encoding, syntax=self.syntax)
        code = parser.translate()
        self.encoding = parser.encoding
        return code

    def _rebase(self, _env, _name=None, **kwargs):
        _env["_rebase"] = (_name, kwargs)

    def _include(self, _env, _name=None, **kwargs):
        env = _env.copy()
        env.update(kwargs)
        if _name not in self.cache:
            self.cache[_name] = self.__class__(name=_name, lookup=self.lookup, syntax=self.syntax)
        return self.cache[_name].execute(env["_stdout"], env)

    def execute(self, _stdout, kwargs):
        env = self.defaults.copy()
        env.update(kwargs)
        env.update(
            {
                "_stdout": _stdout,
                "_printlist": _stdout.extend,
                "include": functools.partial(self._include, env),
                "rebase": functools.partial(self._rebase, env),
                "_rebase": None,
                "_str": self._str,
                "_escape": self._escape,
                "get": env.get,
                "setdefault": env.setdefault,
                "defined": env.__contains__,
            }
        )
        exec(self.co, env)
        if env.get("_rebase"):
            subtpl, rargs = env.pop("_rebase")
            rargs["base"] = "".join(_stdout)  # copy stdout
            del _stdout[:]  # clear stdout
            return self._include(env, subtpl, **rargs)
        return env

    def render(self, *args, **kwargs):
        """Render the template using keyword arguments as local variables."""
        env = {}
        stdout = []
        for dictarg in args:
            env.update(dictarg)
        env.update(kwargs)
        self.execute(stdout, env)
        return "".join(stdout)


class StplSyntaxError(TemplateError):
    pass


class StplParser:
    """Parser for stpl templates."""

    _re_cache = {}  #: Cache for compiled re patterns

    # This huge pile of voodoo magic splits python code into 8 different tokens.
    # We use the verbose (?x) regex mode to make this more manageable

    _re_tok = r"""(
        [urbURB]*
        (?:  ''(?!')
            |""(?!")
            |'{6}
            |"{6}
            |'(?:[^\\']|\\.)+?'
            |"(?:[^\\"]|\\.)+?"
            |'{3}(?:[^\\]|\\.|\n)+?'{3}
            |"{3}(?:[^\\]|\\.|\n)+?"{3}
        )
    )"""

    _re_inl = _re_tok.replace(r"|\n", "")  # We re-use this string pattern later

    _re_tok += r"""
        # 2: Comments (until end of line, but not the newline itself)
        |(\#.*)

        # 3: Open and close (4) grouping tokens
        |([\[\{\(])
        |([\]\}\)])

        # 5,6: Keywords that start or continue a python block (only start of line)
        |^([\ \t]*(?:if|for|while|with|try|def|class)\b)
        |^([\ \t]*(?:elif|else|except|finally)\b)

        # 7: Our special 'end' keyword (but only if it stands alone)
        |((?:^|;)[\ \t]*end[\ \t]*(?=(?:%(block_close)s[\ \t]*)?\r?$|;|\#))

        # 8: A customizable end-of-code-block template token (only end of line)
        |(%(block_close)s[\ \t]*(?=\r?$))

        # 9: And finally, a single newline. The 10th token is 'everything else'
        |(\r?\n)
    """

    # Match the start tokens of code areas in a template
    _re_split = r"""(?m)^[ \t]*(\\?)((%(line_start)s)|(%(block_start)s))"""
    # Match inline statements (may contain python strings)
    _re_inl = r"""%%(inline_start)s((?:%s|[^'"\n])*?)%%(inline_end)s""" % _re_inl

    # add the flag in front of the regexp to avoid Deprecation warning (see Issue #949)
    # verbose and dot-matches-newline mode
    _re_tok = "(?mx)" + _re_tok
    _re_inl = "(?mx)" + _re_inl

    default_syntax = "<% %> % {{ }}"

    def __init__(self, source, syntax=None, encoding="utf8"):
        self.source, self.encoding = touni(source, encoding), encoding
        self.set_syntax(syntax or self.default_syntax)
        self.code_buffer, self.text_buffer = [], []
        self.lineno, self.offset = 1, 0
        self.indent, self.indent_mod = 0, 0
        self.paren_depth = 0

    def get_syntax(self):
        """Tokens as a space separated string (default: <% %> % {{ }})"""
        return self._syntax

    def set_syntax(self, syntax):
        self._syntax = syntax
        self._tokens = syntax.split()
        if syntax not in self._re_cache:
            names = "block_start block_close line_start inline_start inline_end"
            etokens = map(re.escape, self._tokens)
            pattern_vars = dict(zip(names.split(), etokens))
            patterns = (self._re_split, self._re_tok, self._re_inl)
            patterns = [re.compile(p % pattern_vars) for p in patterns]
            self._re_cache[syntax] = patterns
        self.re_split, self.re_tok, self.re_inl = self._re_cache[syntax]

    syntax = property(get_syntax, set_syntax)

    def translate(self):
        if self.offset:
            raise RuntimeError("Parser is a one time instance.")
        while True:
            m = self.re_split.search(self.source, pos=self.offset)
            if m:
                text = self.source[self.offset : m.start()]
                self.text_buffer.append(text)
                self.offset = m.end()
                if m.group(1):  # Escape syntax
                    line, sep, _ = self.source[self.offset :].partition("\n")
                    self.text_buffer.append(
                        self.source[m.start() : m.start(1)] + m.group(2) + line + sep
                    )
                    self.offset += len(line + sep)
                    continue
                self.flush_text()
                self.offset += self.read_code(
                    self.source[self.offset :], multiline=bool(m.group(4))
                )
            else:
                break
        self.text_buffer.append(self.source[self.offset :])
        self.flush_text()
        return "".join(self.code_buffer)

    def read_code(self, pysource, multiline):
        code_line, comment = "", ""
        offset = 0
        while True:
            m = self.re_tok.search(pysource, pos=offset)
            if not m:
                code_line += pysource[offset:]
                offset = len(pysource)
                self.write_code(code_line.strip(), comment)
                break
            code_line += pysource[offset : m.start()]
            offset = m.end()
            _str, _com, _po, _pc, _blk1, _blk2, _end, _cend, _nl = m.groups()
            if self.paren_depth > 0 and (_blk1 or _blk2):  # a if b else c
                code_line += _blk1 or _blk2
                continue
            if _str:  # Python string
                code_line += _str
            elif _com:  # Python comment (up to EOL)
                comment = _com
                if multiline and _com.strip().endswith(self._tokens[1]):
                    multiline = False  # Allow end-of-block in comments
            elif _po:  # open parenthesis
                self.paren_depth += 1
                code_line += _po
            elif _pc:  # close parenthesis
                if self.paren_depth > 0:
                    # we could check for matching parentheses here, but it's
                    # easier to leave that to python - just check counts
                    self.paren_depth -= 1
                code_line += _pc
            elif _blk1:  # Start-block keyword (if/for/while/def/try/...)
                code_line = _blk1
                self.indent += 1
                self.indent_mod -= 1
            elif _blk2:  # Continue-block keyword (else/elif/except/...)
                code_line = _blk2
                self.indent_mod -= 1
            elif _cend:  # The end-code-block template token (usually '%>')
                if multiline:
                    multiline = False
                else:
                    code_line += _cend
            elif _end:
                self.indent -= 1
                self.indent_mod += 1
            else:  # \n
                self.write_code(code_line.strip(), comment)
                self.lineno += 1
                code_line, comment, self.indent_mod = "", "", 0
                if not multiline:
                    break

        return offset

    def flush_text(self):
        text = "".join(self.text_buffer)
        del self.text_buffer[:]
        if not text:
            return
        parts, pos, nl = [], 0, "\\\n" + "  " * self.indent
        for m in self.re_inl.finditer(text):
            prefix, pos = text[pos : m.start()], m.end()
            if prefix:
                parts.append(nl.join(map(repr, prefix.splitlines(True))))
            if prefix.endswith("\n"):
                parts[-1] += nl
            parts.append(self.process_inline(m.group(1).strip()))
        if pos < len(text):
            prefix = text[pos:]
            lines = prefix.splitlines(True)
            if lines[-1].endswith("\\\\\n"):
                lines[-1] = lines[-1][:-3]
            elif lines[-1].endswith("\\\\\r\n"):
                lines[-1] = lines[-1][:-4]
            parts.append(nl.join(map(repr, lines)))
        code = "_printlist((%s,))" % ", ".join(parts)
        self.lineno += code.count("\n") + 1
        self.write_code(code)

    @staticmethod
    def process_inline(chunk):
        if chunk[0] == "!":
            return "_str(%s)" % chunk[1:]
        return "_escape(%s)" % chunk

    def write_code(self, line, comment=""):
        code = "  " * (self.indent + self.indent_mod)
        code += line.lstrip() + comment + "\n"
        self.code_buffer.append(code)


def template(*args, **kwargs):
    """
    Get a rendered template as a string iterator.
    You can use a name, a filename or a template string as first parameter.
    Template rendering arguments can be passed as dictionaries
    or directly (as keyword arguments).
    """
    tpl = args[0] if args else None
    for dictarg in args[1:]:
        kwargs.update(dictarg)
    adapter = kwargs.pop("template_adapter", SimpleTemplate)
    lookup = kwargs.pop("template_lookup", TEMPLATE_PATH)
    tplid = (id(lookup), tpl)
    if tplid not in TEMPLATES or DEBUG:
        settings = kwargs.pop("template_settings", {})
        if isinstance(tpl, adapter):
            TEMPLATES[tplid] = tpl
            if settings:
                TEMPLATES[tplid].prepare(**settings)
        elif "\n" in tpl or "{" in tpl or "%" in tpl or "$" in tpl:
            TEMPLATES[tplid] = adapter(source=tpl, lookup=lookup, **settings)
        else:
            TEMPLATES[tplid] = adapter(name=tpl, lookup=lookup, **settings)
    if not TEMPLATES[tplid]:
        abort(500, "Template (%s) not found" % tpl)
    return TEMPLATES[tplid].render(kwargs)


mako_template = functools.partial(template, template_adapter=MakoTemplate)
cheetah_template = functools.partial(template, template_adapter=CheetahTemplate)
jinja2_template = functools.partial(template, template_adapter=Jinja2Template)


def view(tpl_name, **defaults):
    """Decorator: renders a template for a handler.
    The handler can control its behavior like that:

      - return a dict of template vars to fill out the template
      - return something other than a dict and the view decorator will not
        process the template, but return the handler result as is.
        This includes returning a HTTPResponse(dict) to get,
        for instance, JSON with autojson or other castfilters.
    """

    def decorator(func):
        @functools.wraps(func)
        def wrapper(*args, **kwargs):
            result = func(*args, **kwargs)
            if isinstance(result, (dict, DictMixin)):
                tplvars = defaults.copy()
                tplvars.update(result)
                return template(tpl_name, **tplvars)
            elif result is None:
                return template(tpl_name, **defaults)
            return result

        return wrapper

    return decorator


mako_view = functools.partial(view, template_adapter=MakoTemplate)
cheetah_view = functools.partial(view, template_adapter=CheetahTemplate)
jinja2_view = functools.partial(view, template_adapter=Jinja2Template)

TEMPLATE_PATH = ["./", "./views/"]
TEMPLATES = {}
DEBUG = False
NORUN = False  # If set, run() does nothing. Used by load_app()

#: A dict to map HTTP status codes (e.g. 404) to phrases (e.g. 'Not Found')
HTTP_CODES = httplib.responses.copy()
HTTP_CODES[418] = "I'm a teapot"  # RFC 2324
HTTP_CODES[428] = "Precondition Required"
HTTP_CODES[429] = "Too Many Requests"
HTTP_CODES[431] = "Request Header Fields Too Large"
HTTP_CODES[451] = "Unavailable For Legal Reasons"  # RFC 7725
HTTP_CODES[511] = "Network Authentication Required"
_HTTP_STATUS_LINES = {k: "%d %s" % (k, v) for (k, v) in HTTP_CODES.items()}

#: The default template used for error pages. Override with @error()
ERROR_PAGE_TEMPLATE = (
    """
%%try:
    %%from %s import DEBUG, request
    <!DOCTYPE HTML PUBLIC "-//IETF//DTD HTML 2.0//EN">
    <html>
        <head>
            <title>Error: {{e.status}}</title>
            <style type="text/css">
              html {background-color: #eee; font-family: sans-serif;}
              body {background-color: #fff; border: 1px solid #ddd;
                    padding: 15px; margin: 15px;}
              pre {background-color: #eee; border: 1px solid #ddd; padding: 5px;}
            </style>
        </head>
        <body>
            <h1>Error: {{e.status}}</h1>
            <p>Sorry, the requested URL <tt>{{repr(request.url)}}</tt>
               caused an error:</p>
            <pre>{{e.body}}</pre>
            %%if DEBUG and e.exception:
              <h2>Exception:</h2>
              %%try:
                %%exc = repr(e.exception)
              %%except:
                %%exc = '<unprintable %%s object>' %% type(e.exception).__name__
              %%end
              <pre>{{exc}}</pre>
            %%end
            %%if DEBUG and e.traceback:
              <h2>Traceback:</h2>
              <pre>{{e.traceback}}</pre>
            %%end
        </body>
    </html>
%%except ImportError:
    <b>ImportError:</b> Could not generate the error page. Please add bottle to
    the import path.
%%end
"""
    % __name__
)

#: A thread-safe instance of :class:`LocalRequest`. If accessed from within a
#: request callback, this instance always refers to the *current* request
#: (even on a multi-threaded server).
request = LocalRequest()

#: A thread-safe instance of :class:`LocalResponse`. It is used to change the
#: HTTP response for the *current* request.
response = LocalResponse()

#: A thread-safe namespace. Not used by Bottle.
local = threading.local()

# Initialize app stack (create first empty Bottle app now deferred until needed)
# BC: 0.6.4 and needed for run()
apps = app = default_app = AppStack()

#: A virtual package that redirects import statements.
#: Example: ``import bottle.ext.sqlite`` actually imports `bottle_sqlite`.
ext = _ImportRedirect(
    "bottle.ext" if __name__ == "__main__" else __name__ + ".ext", "bottle_%s"
).module


def _main(argv):  # pragma: no coverage
    args, parser = _cli_parse(argv)

    def _cli_error(cli_msg):
        parser.print_help()
        _stderr("\nError: %s\n" % cli_msg)
        sys.exit(1)

    if args.version:
        print("Bottle %s" % __version__)
        sys.exit(0)
    if not args.app:
        _cli_error("No application entry point specified.")

    sys.path.insert(0, ".")
    sys.modules.setdefault("bottle", sys.modules["__main__"])

    host, port = (args.bind or "localhost"), 8080
    if ":" in host and host.rfind("]") < host.rfind(":"):
        host, port = host.rsplit(":", 1)
    host = host.strip("[]")

    config = ConfigDict()

    for cfile in args.conf or []:
        try:
            if cfile.endswith(".json"):
                with open(cfile, "rb") as fp:
                    config.load_dict(json_loads(fp.read()))
            else:
                config.load_config(cfile)
        except configparser.Error as parse_error:
            _cli_error(parse_error)
        except OSError:
            _cli_error("Unable to read config file %r" % cfile)
        except (UnicodeError, TypeError, ValueError) as error:
            _cli_error(f"Unable to parse config file {cfile!r}: {error}")

    for cval in args.param or []:
        if "=" in cval:
            config.update((cval.split("=", 1),))
        else:
            config[cval] = True

    run(
        args.app,
        host=host,
        port=int(port),
        server=args.server,
        reloader=args.reload,
        plugins=args.plugin,
        debug=args.debug,
        config=config,
    )


# endregion

# region: dbt-core-interface server

SERVER_MUTEX = threading.Lock()


@dataclass
class ServerRunResult:
    """The result of running a query."""

    column_names: List[str]
    rows: List[List[Any]]
    raw_code: str
    executed_code: str


@dataclass
class ServerCompileResult:
    """The result of compiling a project."""

    result: str


@dataclass
class ServerResetResult:
    """The result of resetting the Server database."""

    result: str


@dataclass
class ServerRegisterResult:
    """The result of registering a project."""

    added: str
    projects: List[str]


@dataclass
class ServerUnregisterResult:
    """The result of unregistering a project."""

    removed: str
    projects: List[str]


class ServerErrorCode(Enum):
    """The error codes that can be returned by the Server API."""

    FailedToReachServer = -1
    CompileSqlFailure = 1
    ExecuteSqlFailure = 2
    ProjectParseFailure = 3
    ProjectNotRegistered = 4
    ProjectHeaderNotSupplied = 5


@dataclass
class ServerError:
    """An error that can be serialized to JSON."""

    code: ServerErrorCode
    message: str
    data: Dict[str, Any]


@dataclass
class ServerErrorContainer:
    """A container for an ServerError that can be serialized to JSON."""

    error: ServerError


def server_serializer(o):
    """Encode JSON. Handles server-specific types."""
    if isinstance(o, decimal.Decimal):
        return float(o)
    if isinstance(o, ServerErrorCode):
        return o.value
    return str(o)


def remove_comments(string) -> str:  # noqa: C901
    """Remove comments from a string."""
    pattern = r"(\".*?\"|\'.*?\')|(/\*.*?\*/|//[^\r\n]*$)"
    # first group captures quoted strings (double or single)
    # second group captures comments (//single-line or /* multi-line */)
    regex = re.compile(pattern, re.MULTILINE | re.DOTALL)

    def _replacer(match):
        # if the 2nd group (capturing comments) is not None,
        # it means we have captured a non-quoted (real) comment string.
        if match.group(2) is not None:
            return ""  # so we will return empty to remove the comment
        else:  # otherwise, we will return the 1st group
            return match.group(1)  # captured quoted-string

    multiline_comments_removed = regex.sub(_replacer, string) + "\n"
    output = ""
    for line in multiline_comments_removed.splitlines(keepends=True):
        if line.strip().startswith("--"):
            continue
        s_quote_c = 0
        d_quote_c = 0
        cmt_dash = 0
        split_ix = -1
        for i, c in enumerate(line):
            if cmt_dash >= 2:
                # found 2 sequential dashes, split here
                split_ix = i - cmt_dash
                break
            if c == '"':
                # inc quote count
                d_quote_c += 1
            elif c == "'":
                # inc quote count
                s_quote_c += 1
            elif c == "-" and d_quote_c % 2 == 0 and s_quote_c % 2 == 0:
                # dash and not in a quote, inc dash count
                cmt_dash += 1
                continue
            # reset dash count each iteration
            cmt_dash = 0
        if split_ix > 0:
            output += line[:split_ix] + "\n"
        else:
            output += line
    return "".join(output)


class DbtInterfaceServerPlugin:
    """Used to inject the dbt-core-interface runner into the request context."""

    name = "dbt-interface-server"
    api = 2

    def __init__(self, runner: Optional[DbtProject] = None):
        """Initialize the plugin with the runner to inject into the request context."""
        self.runners = DbtProjectContainer()
        if runner:
            self.runners.add_parsed_project(runner)

    def apply(self, callback, route):
        """Apply the plugin to the route callback."""

        def wrapper(*args, **kwargs):
            start = time.time()
            body = callback(*args, **kwargs, runners=self.runners)
            end = time.time()
            response.headers["X-dbt-Exec-Time"] = str(end - start)
            return body

        return wrapper


@route("/run", method="POST")
def run_sql(runners: DbtProjectContainer) -> Union[ServerRunResult, ServerErrorContainer, str]:
    """Run SQL against a dbt project."""
    # Project Support
    project_runner = (
        runners.get_project(request.get_header("X-dbt-Project")) or runners.get_default_project()
    )
    if not project_runner:
        response.status = 400
        return asdict(
            ServerErrorContainer(
                error=ServerError(
                    code=ServerErrorCode.ProjectNotRegistered,
                    message=(
                        "Project is not registered. Make a POST request to the /register endpoint"
                        " first to register a runner"
                    ),
                    data={"registered_projects": runners.registered_projects()},
                )
            )
        )

    # Query Construction
    query = remove_comments(request.body.read().decode("utf-8"))
    limit = request.query.get("limit", 200)
    query_with_limit = (
        # we need to support `TOP` too
        f"select * from ({query}) as __server_query limit {limit}"
    )

    try:
        result = project_runner.execute_code(query_with_limit)
    except Exception as execution_err:
        return asdict(
            ServerErrorContainer(
                error=ServerError(
                    code=ServerErrorCode.ExecuteSqlFailure,
                    message=str(execution_err),
                    data=execution_err.__dict__,
                )
            )
        )

    # Re-extract compiled query and return data structure
    compiled_query = re.search(
        r"select \* from \(([\w\W]+)\) as __server_query", result.compiled_code
    ).groups()[0]
    return asdict(
        ServerRunResult(
            rows=[list(row) for row in result.table.rows],
            column_names=result.table.column_names,
            executed_code=compiled_query.strip(),
            raw_code=query,
        )
    )


@route("/compile", method="POST")
def compile_sql(
    runners: DbtProjectContainer,
) -> Union[ServerCompileResult, ServerErrorContainer, str]:
    """Compiles a SQL query."""
    # Project Support
    project_runner = (
        runners.get_project(request.get_header("X-dbt-Project")) or runners.get_default_project()
    )
    if not project_runner:
        response.status = 400
        return asdict(
            ServerErrorContainer(
                error=ServerError(
                    code=ServerErrorCode.ProjectNotRegistered,
                    message=(
                        "Project is not registered. Make a POST request to the /register endpoint"
                        " first to register a runner"
                    ),
                    data={"registered_projects": runners.registered_projects()},
                )
            )
        )

    # Query Compilation
    query: str = request.body.read().decode("utf-8").strip()
    if has_jinja(query):
        try:
            compiled_query = project_runner.compile_code(query).compiled_code
        except Exception as compile_err:
            return asdict(
                ServerErrorContainer(
                    error=ServerError(
                        code=ServerErrorCode.CompileSqlFailure,
                        message=str(compile_err),
                        data=compile_err.__dict__,
                    )
                )
            )
    else:
        compiled_query = query

    return asdict(ServerCompileResult(result=compiled_query))


@route(["/parse", "/reset"])
def reset(runners: DbtProjectContainer) -> Union[ServerResetResult, ServerErrorContainer, str]:
    """Reset the runner and clear the cache."""
    # Project Support
    project_runner = (
        runners.get_project(request.get_header("X-dbt-Project")) or runners.get_default_project()
    )
    if not project_runner:
        response.status = 400
        return asdict(
            ServerErrorContainer(
                error=ServerError(
                    code=ServerErrorCode.ProjectNotRegistered,
                    message=(
                        "Project is not registered. Make a POST request to the /register endpoint"
                        " first to register a runner"
                    ),
                    data={"registered_projects": runners.registered_projects()},
                )
            )
        )

    # Determines if we should clear caches and reset config before re-seeding runner
    reset = str(request.query.get("reset", "false")).lower() == "true"

    # Get targets
    old_target = getattr(project_runner.base_config, "target", project_runner.config.target_name)
    new_target = request.query.get("target", old_target)

    if not reset and old_target == new_target:
        # Async (target same)
        if SERVER_MUTEX.acquire(blocking=False):
            LOGGER.debug("Mutex locked")
            parse_job = threading.Thread(
                target=_reset, args=(project_runner, reset, old_target, new_target)
            )
            parse_job.start()
            return asdict(ServerResetResult(result="Initializing project parsing"))
        else:
            LOGGER.debug("Mutex is locked, reparse in progress")
            return asdict(ServerResetResult(result="Currently reparsing project"))
    else:
        # Sync (target changed or reset is true)
        if SERVER_MUTEX.acquire(blocking=old_target != new_target):
            LOGGER.debug("Mutex locked")
            return asdict(_reset(project_runner, reset, old_target, new_target))
        else:
            LOGGER.debug("Mutex is locked, reparse in progress")
            return asdict(ServerResetResult(result="Currently reparsing project"))


def _reset(
    runner: DbtProject, reset: bool, old_target: str, new_target: str
) -> Union[ServerResetResult, ServerErrorContainer]:
    """Reset the project runner.

    Can be called asynchronously or synchronously.
    """
    target_did_change = old_target != new_target
    try:
        runner.base_config.target = new_target
        LOGGER.debug("Starting reparse")
        runner.safe_parse_project(reinit=reset or target_did_change)
    except Exception as reparse_err:
        LOGGER.debug("Reparse error")
        runner.base_config.target = old_target
        rv = ServerErrorContainer(
            error=ServerError(
                code=ServerErrorCode.ProjectParseFailure,
                message=str(reparse_err),
                data=reparse_err.__dict__,
            )
        )
    else:
        LOGGER.debug("Reparse success")
        rv = ServerResetResult(
            result=(
                f"Profile target changed from {old_target} to {new_target}!"
                if target_did_change
                else f"Reparsed project with profile {old_target}!"
            )
        )
    finally:
        LOGGER.debug("Unlocking mutex")
        SERVER_MUTEX.release()
    return rv


@route("/register", method="POST")
def register(runners: DbtProjectContainer) -> Union[ServerResetResult, ServerErrorContainer, str]:
    """Register a new project runner."""
    # Project Support
    project = request.get_header("X-dbt-Project")
    if not project:
        response.status = 400
        return asdict(
            ServerErrorContainer(
                error=ServerError(
                    code=ServerErrorCode.ProjectHeaderNotSupplied,
                    message=(
                        "Project header `X-dbt-Project` was not supplied but is required for this"
                        " endpoint"
                    ),
                    data=dict(request.headers),
                )
            )
        )
    if project in runners:
        # Idempotent
        return asdict(ServerRegisterResult(added=project, projects=runners.registered_projects()))

    # Inputs
    project_dir = request.json["project_dir"]
    profiles_dir = request.json["profiles_dir"]
    target = request.json.get("target")

    try:
        new_runner = DbtProject(
            project_dir=project_dir,
            profiles_dir=profiles_dir,
            target=target,
        )
    except Exception as init_err:
        return asdict(
            ServerErrorContainer(
                error=ServerError(
                    code=ServerErrorCode.ProjectParseFailure,
                    message=str(init_err),
                    data=init_err.__dict__,
                )
            )
        )

    runners[project] = new_runner
    runners.add_parsed_project
    return asdict(ServerRegisterResult(added=project, projects=runners.registered_projects()))


@route("/unregister", method="POST")
def unregister(runners: DbtProjectContainer) -> Union[ServerResetResult, ServerErrorContainer, str]:
    """Unregister a project runner from the server."""
    # Project Support
    project = request.get_header("X-dbt-Project")
    if not project:
        response.status = 400
        return asdict(
            ServerErrorContainer(
                error=ServerError(
                    code=ServerErrorCode.ProjectHeaderNotSupplied,
                    message=(
                        "Project header `X-dbt-Project` was not supplied but is required for this"
                        " endpoint"
                    ),
                    data=dict(request.headers),
                )
            )
        )
    if project not in runners:
        response.status = 400
        return asdict(
            ServerErrorContainer(
                error=ServerError(
                    code=ServerErrorCode.ProjectNotRegistered,
                    message=(
                        "Project is not registered. Make a POST request to the /register endpoint"
                        " first to register a runner"
                    ),
                    data={"registered_projects": runners.registered_projects()},
                )
            )
        )
    runners.drop_project(project)
    return asdict(ServerUnregisterResult(removed=project, projects=runners.registered_projects()))


@route("/v1/info", methods="GET")
def trino_info(runners: DbtProjectContainer):
    """Trino info endpoint."""
    return {
        "coordinator": {},
        "workers": [],
        "memory": {},
        "jvm": {},
        "system": {},
    }


# TODO: These are here while we map agate types to trino types.
# public final class ClientStandardTypes
# {
#     public static final String BIGINT = "bigint";
#     public static final String INTEGER = "integer";
#     public static final String SMALLINT = "smallint";
#     public static final String TINYINT = "tinyint";
#     public static final String BOOLEAN = "boolean";
#     public static final String DATE = "date";
#     public static final String DECIMAL = "decimal";
#     public static final String REAL = "real";
#     public static final String DOUBLE = "double";
#     public static final String HYPER_LOG_LOG = "HyperLogLog";
#     public static final String QDIGEST = "qdigest";
#     public static final String P4_HYPER_LOG_LOG = "P4HyperLogLog";
#     public static final String INTERVAL_DAY_TO_SECOND = "interval day to second";
#     public static final String INTERVAL_YEAR_TO_MONTH = "interval year to month";
#     public static final String TIMESTAMP = "timestamp";
#     public static final String TIMESTAMP_WITH_TIME_ZONE = "timestamp with time zone";
#     public static final String TIME = "time";
#     public static final String TIME_WITH_TIME_ZONE = "time with time zone";
#     public static final String VARBINARY = "varbinary";
#     public static final String VARCHAR = "varchar";
#     public static final String CHAR = "char";
#     public static final String ROW = "row";
#     public static final String ARRAY = "array";
#     public static final String MAP = "map";
#     public static final String JSON = "json";
#     public static final String IPADDRESS = "ipaddress";
#     public static final String UUID = "uuid";
#     public static final String GEOMETRY = "Geometry";
#     public static final String SPHERICAL_GEOGRAPHY = "SphericalGeography";
#     public static final String BING_TILE = "BingTile";
#     private ClientStandardTypes() {}
# }

# TODO: This is just a note to acknowledge that we cannot use the default trino catalog
# yet some integrations may expect this type of query to succeed.
# select schema_name AS label,
# schema_name AS schema,
# 'connection.schema' as type,
# 'group-by-ref-type' as iconId,
# '<catalog>' as database
# from <catalog>.information_schema.schemata


@route("/v1/statement", method="POST")
def trino_statement(runners: DbtProjectContainer):
    """Trino statement endpoint.

    This endpoint is used to execute queries and return the results.
    It is very minimal right now. The only purpose is to proxy SELECT queries
    to dbt from a JDBC and return the results to the JDBC.
    """
    from agate import data_types

    # User Support
    _user = request.headers.get("X-Presto-User", "default")
    # Project Support
    project_runner = (
        runners.get_project(request.get_header("X-dbt-Project")) or runners.get_default_project()
    )
    if not project_runner:
        return {
            "errorName": "ProjectNotRegistered",
            "errorType": "USER_ERROR",
            "errorLocation": {"lineNumber": 1, "columnNumber": 1},
            "error": "Project is not registered. Make a POST request to the /register endpoint",
        }
    query = request.body.read().decode("utf-8")
    res = project_runner.execute_code(query)
    columns = []
    for column in res.table.columns:
        if isinstance(column.data_type, data_types.Text):
            columns += [
                {
                    "name": column.name,
                    "type": "varchar",
                    "typeSignature": {
                        "rawType": "varchar",
                        "arguments": [{"kind": "LONG_LITERAL", "value": 255}],
                    },
                }
            ]
        elif isinstance(column.data_type, data_types.Number):
            columns += [
                {
                    "name": column.name,
                    "type": "bigint",
                    "typeSignature": {"rawType": "bigint", "arguments": []},
                }
            ]
        elif isinstance(column.data_type, data_types.Boolean):
            columns += [
                {
                    "name": column.name,
                    "type": "boolean",
                    "typeSignature": {"rawType": "boolean", "arguments": []},
                }
            ]
        elif isinstance(column.data_type, data_types.Date):
            columns += [
                {
                    "name": column.name,
                    "type": "date",
                    "typeSignature": {"rawType": "date", "arguments": []},
                }
            ]
        elif isinstance(column.data_type, data_types.DateTime):
            columns += [
                {
                    "name": column.name,
                    "type": "timestamp",
                    "typeSignature": {"rawType": "timestamp", "arguments": []},
                }
            ]
        elif isinstance(column.data_type, data_types.TimeDelta):
            columns += [
                {
                    "name": column.name,
                    "type": "interval day to second",
                    "typeSignature": {
                        "rawType": "interval day to second",
                        "arguments": [],
                    },
                }
            ]
        else:
            columns += [
                {
                    "name": column.name,
                    "type": "varchar",
                    "typeSignature": {
                        "rawType": "varchar",
                        "arguments": [{"kind": "LONG_LITERAL", "value": 255}],
                    },
                }
            ]
    return {
        "id": "someId",
        # TODO: this should not be static
        "infoUri": "http://localhost:8581/v1/info",
        "columns": columns,
        "data": [list(row) for row in res.table.rows],
        "stats": {
            "state": "FINISHED",
            "nodes": 1,
        },
    }


@route(["/health", "/api/health"], methods="GET")
def health_check(runners: DbtProjectContainer) -> dict:
    """Health check endpoint."""
    # Project Support
    project_runner = (
        runners.get_project(request.get_header("X-dbt-Project")) or runners.get_default_project()
    )
    if not project_runner:
        response.status = 400
        return asdict(
            ServerErrorContainer(
                error=ServerError(
                    code=ServerErrorCode.ProjectNotRegistered,
                    message=(
                        "Project is not registered. Make a POST request to the /register endpoint"
                        " first to register a runner"
                    ),
                    data={"registered_projects": runners.registered_projects()},
                )
            )
        )
    return {
        "result": {
            "status": "ready",
            "project_name": project_runner.config.project_name,
            "target_name": project_runner.config.target_name,
            "profile_name": project_runner.config.project_name,
            "logs": project_runner.config.log_path,
            "timestamp": str(datetime.utcnow()),
            "error": None,
        },
        "id": str(uuid.uuid4()),
        "dbt-interface-server": __name__,
    }


ServerPlugin = DbtInterfaceServerPlugin()
install(ServerPlugin)
install(JSONPlugin(json_dumps=lambda body: json.dumps(body, default=server_serializer)))


def run_server(runner: Optional[DbtProject] = None, host="localhost", port=8581):
    """Run the dbt core interface server.

    See supported servers below. By default, the server will run with the
    `WSGIRefServer` which is a pure Python server. If you want to use a different server,
    you will need to install the dependencies for that server.

    (CGIServer, FlupFCGIServer, WSGIRefServer, WaitressServer,
    CherryPyServer, CherootServer, PasteServer, FapwsServer,
    TornadoServer, AppEngineServer, TwistedServer, DieselServer,
    MeinheldServer, GunicornServer, EventletServer, GeventServer,
    BjoernServer, AiohttpServer, AiohttpUVLoopServer, AutoServer)
    """
    if runner:
        ServerPlugin.runners.add_parsed_project(runner)
    run(host=host, port=port)


# endregion

# region: dbt-core-interface data diffs

try:
    # TODO: we can drop this and use subprocesses to run git commands
    from git import Repo
except ImportError:
    pass
else:
    from pathlib import Path

    def build_diff_queries(model: str, runner: DbtProject) -> Tuple[str, str]:
        """Leverage git to build two temporary tables for diffing the results of a query throughout a change."""
        # Resolve git node
        node = runner.get_ref_node(model)
        dbt_path = Path(node.root_path)
        repo = Repo(dbt_path, search_parent_directories=True)
        t = next(Path(repo.working_dir).rglob(node.original_file_path)).relative_to(
            repo.working_dir
        )
        sha = repo.head.object.hexsha
        target = repo.head.object.tree[str(t)]

        # Create original node
        git_node_name = "z_" + sha[-7:]
        original_node = runner.get_server_node(
            target.data_stream.read().decode("utf-8"), git_node_name
        )

        # Alias changed node
        changed_node = node

        # Compile models
        original_node = runner.compile_node(original_node)
        changed_node = runner.compile_node(changed_node)

        return original_node.compiled_sql, changed_node.compiled_sql

    def build_diff_tables(model: str, runner: DbtProject) -> Tuple["BaseRelation", "BaseRelation"]:
        """Leverage git to build two temporary tables for diffing the results of a query throughout a change."""
        # Resolve git node
        node = runner.get_ref_node(model)
        dbt_path = Path(node.root_path)
        repo = Repo(dbt_path, search_parent_directories=True)
        t = next(Path(repo.working_dir).rglob(node.original_file_path)).relative_to(
            repo.working_dir
        )
        sha = repo.head.object.hexsha
        target = repo.head.object.tree[str(t)]

        # Create original node
        git_node_name = "z_" + sha[-7:]
        original_node = runner.get_server_node(
            target.data_stream.read().decode("utf-8"), git_node_name
        )

        # Alias changed node
        changed_node = node

        # Compile models
        original_node = runner.compile_node(original_node).node
        changed_node = runner.compile_node(changed_node).node

        # Lookup and resolve original ref based on git sha
        git_node_parts = original_node.database, "dbt_diff", git_node_name
        ref_a, did_exist = runner.get_or_create_relation(*git_node_parts)
        if not did_exist:
            LOGGER.info("Creating new relation for %s", ref_a)
            with runner.adapter.connection_named("dbt-osmosis"):
                runner.execute_macro(
                    "create_schema",
                    kwargs={"relation": ref_a},
                )
                runner.execute_macro(
                    "create_table_as",
                    kwargs={
                        "sql": original_node.compiled_sql,
                        "relation": ref_a,
                        "temporary": True,
                    },
                    run_compiled_sql=True,
                )

        # Resolve modified fake ref based on hash of it compiled SQL
        temp_node_name = (
            "z_"
            + hashlib.md5(
                changed_node.compiled_sql.encode("utf-8"),
                usedforsecurity=False,
            ).hexdigest()[-7:]
        )
        git_node_parts = original_node.database, "dbt_diff", temp_node_name
        ref_b, did_exist = runner.get_or_create_relation(*git_node_parts)
        if not did_exist:
            ref_b = runner.adapter.Relation.create(*git_node_parts)
            LOGGER.info("Creating new relation for %s", ref_b)
            with runner.adapter.connection_named("dbt-osmosis"):
                runner.execute_macro(
                    "create_schema",
                    kwargs={"relation": ref_b},
                )
                runner.execute_macro(
                    "create_table_as",
                    kwargs={
                        "sql": original_node.compiled_sql,
                        "relation": ref_b,
                        "temporary": True,
                    },
                    run_compiled_sql=True,
                )

        return ref_a, ref_b

    def diff_tables(
        ref_a: "BaseRelation",
        ref_b: "BaseRelation",
        pk: str,
        runner: DbtProject,
        aggregate: bool = True,
    ) -> "Table":
        """Given two relations, compare the results and return a table of the differences."""
        LOGGER.info("Running diff")
        _, table = runner.adapter_execute(
            runner.execute_macro(
                (
                    "_dbt_osmosis_compare_relations_agg"
                    if aggregate
                    else "_dbt_osmosis_compare_relations"
                ),
                kwargs={
                    "a_relation": ref_a,
                    "b_relation": ref_b,
                    "primary_key": pk,
                },
            ),
            auto_begin=True,
            fetch=True,
        )
        return table

    def diff_queries(
        sql_a: str, sql_b: str, pk: str, runner: DbtProject, aggregate: bool = True
    ) -> "Table":
        """Given two queries, compare the results and return a table of the differences."""
        LOGGER.info("Running diff")
        _, table = runner.adapter_execute(
            runner.execute_macro(
                "_dbt_osmosis_compare_queries_agg" if aggregate else "_dbt_osmosis_compare_queries",
                kwargs={
                    "a_query": sql_a,
                    "b_query": sql_b,
                    "primary_key": pk,
                },
            ),
            auto_begin=True,
            fetch=True,
        )
        return table

    def diff_and_print_to_console(
        model: str,
        pk: str,
        runner: DbtProject,
        make_temp_tables: bool = False,
        agg: bool = True,
        output: str = "table",
    ) -> None:
        """Compare two tables and print the results to the console."""
        import agate

        if make_temp_tables:
            table = diff_tables(*build_diff_tables(model, runner), pk, runner, agg)
        else:
            table = diff_queries(*build_diff_queries(model, runner), pk, runner, agg)
        print("")
        output = output.lower()
        if output == "table":
            table.print_table()
        elif output in ("chart", "bar"):
            if not agg:
                LOGGER.warn(
                    "Cannot render output format chart with --no-agg option, defaulting to table"
                )
                table.print_table()
            else:
                _table = table.compute(
                    [
                        (
                            "in_original, in_changed",
                            agate.Formula(agate.Text(), lambda r: "%(in_a)s, %(in_b)s" % r),
                        )
                    ]
                )
                _table.print_bars(
                    label_column_name="in_original, in_changed", value_column_name="count"
                )
        elif output == "csv":
            table.to_csv("dbt-osmosis-diff.csv")
        else:
            LOGGER.warn("No such output format %s, defaulting to table", output)
            table.print_table()


# endregion

if __name__ == "__main__":
    import argparse

    parser = argparse.ArgumentParser(
        description="Run the dbt interface server. Defaults to the WSGIRefServer"
    )
    parser.add_argument(
        "--host",
        default="localhost",
        help="The host to run the server on. Defaults to localhost",
    )
    parser.add_argument(
        "--port",
        default=8581,
        help="The port to run the server on. Defaults to 8581",
    )
    parser.add_argument(
        "--project",
        default=None,
        help="The path to the dbt project to run. Defaults to None",
    )
    args = parser.parse_args()
    if args.project:
        run_server(DbtProject.from_path(args.project), host=args.host, port=args.port)
    else:
        run_server(host=args.host, port=args.port)<|MERGE_RESOLUTION|>--- conflicted
+++ resolved
@@ -389,12 +389,8 @@
         profiles_dir: str = DEFAULT_PROFILES_DIR,
         project_dir: str = DEFAULT_PROJECT_DIR,
         threads: int = 1,
-<<<<<<< HEAD
-        vars: str = "{}",
+        vars: Optional[str] = None,
         profile: Optional[str] = None,
-=======
-        vars: Optional[str] = None,
->>>>>>> ad933bed
     ) -> None:
         """Initialize the DbtProject."""
         self.base_config = DbtConfiguration(
