--- conflicted
+++ resolved
@@ -150,18 +150,17 @@
     ),
 )
 @click.option(
-<<<<<<< HEAD
     "--profile",
     type=click.STRING,
     help="Which profile to load. Overrides setting in dbt_project.yml.",
-=======
+)
+@click.option(
     "--vars",
     type=click.STRING,
     help=(
             "Supply variables to the project. This argument overrides variables defined in your dbt_project.yml file. "
             "This argument should be a YAML string, eg. '{my_variable: my_value}'"
     ),
->>>>>>> ad933bed
 )
 @click.argument("models", nargs=-1)
 def refactor(
@@ -178,11 +177,8 @@
     skip_merge_meta: bool = False,
     add_progenitor_to_meta : bool = False,
     models: Optional[List[str]] = None,
-<<<<<<< HEAD
     profile: Optional[str] = None,
-=======
     vars: Optional[str] = None,
->>>>>>> ad933bed
 ):
     """Executes organize which syncs yaml files with database schema and organizes the dbt models
     directory, reparses the project, then executes document passing down inheritable documentation
@@ -210,11 +206,8 @@
         skip_add_tags=skip_add_tags,
         skip_merge_meta=skip_merge_meta,
         add_progenitor_to_meta=add_progenitor_to_meta,
-<<<<<<< HEAD
         profile=profile,
-=======
         vars=vars,
->>>>>>> ad933bed
     )
 
     # Conform project structure & bootstrap undocumented models injecting columns
@@ -276,18 +269,17 @@
     ),
 )
 @click.option(
-<<<<<<< HEAD
     "--profile",
     type=click.STRING,
     help="Which profile to load. Overrides setting in dbt_project.yml.",
-=======
+)
+@click.option(
     "--vars",
     type=click.STRING,
     help=(
             "Supply variables to the project. This argument overrides variables defined in your dbt_project.yml file. "
             "This argument should be a YAML string, eg. '{my_variable: my_value}'"
     ),
->>>>>>> ad933bed
 )
 @click.argument("models", nargs=-1)
 def organize(
@@ -302,11 +294,8 @@
     skip_add_tags: bool = False,
     skip_merge_meta: bool = False,
     add_progenitor_to_meta : bool = False,
-<<<<<<< HEAD
     profile: Optional[str] = None,
-=======
     vars: Optional[str] = None,
->>>>>>> ad933bed
 ):
     """Organizes schema ymls based on config and injects undocumented models
 
@@ -332,11 +321,8 @@
         skip_add_tags=skip_add_tags,
         skip_merge_meta=skip_merge_meta,
         add_progenitor_to_meta=add_progenitor_to_meta,
-<<<<<<< HEAD
         profile=profile,
-=======
         vars=vars,
->>>>>>> ad933bed
     )
 
     # Conform project structure & bootstrap undocumented models injecting columns
@@ -413,18 +399,17 @@
     ),
 )
 @click.option(
-<<<<<<< HEAD
     "--profile",
     type=click.STRING,
     help="Which profile to load. Overrides setting in dbt_project.yml.",
-=======
+)
+@click.option(
     "--vars",
     type=click.STRING,
     help=(
             "Supply variables to the project. This argument overrides variables defined in your dbt_project.yml file. "
             "This argument should be a YAML string, eg. '{my_variable: my_value}'"
     ),
->>>>>>> ad933bed
 )
 @click.argument("models", nargs=-1)
 def document(
@@ -441,11 +426,8 @@
     skip_add_tags: bool = False,
     skip_merge_meta: bool = False,
     add_progenitor_to_meta : bool = False,
-<<<<<<< HEAD
     profile: Optional[str] = None,
-=======
     vars: Optional[str] = None,
->>>>>>> ad933bed
 ):
     """Column level documentation inheritance for existing models
 
@@ -472,11 +454,8 @@
         skip_add_tags=skip_add_tags,
         skip_merge_meta=skip_merge_meta,
         add_progenitor_to_meta=add_progenitor_to_meta,
-<<<<<<< HEAD
         profile=profile,
-=======
         vars=vars,
->>>>>>> ad933bed
     )
 
     # Propagate documentation & inject/remove schema file columns to align with model in database
