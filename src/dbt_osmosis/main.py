--- conflicted
+++ resolved
@@ -297,12 +297,8 @@
     skip_add_columns: bool = False,
     skip_add_tags: bool = False,
     skip_merge_meta: bool = False,
-<<<<<<< HEAD
     add_progenitor_to_meta : bool = False,
     profile: Optional[str] = None,
-=======
-    add_progenitor_to_meta: bool = False,
->>>>>>> ce7b7251
     vars: Optional[str] = None,
 ):
     """Organizes schema ymls based on config and injects undocumented models
@@ -435,12 +431,8 @@
     skip_add_columns: bool = False,
     skip_add_tags: bool = False,
     skip_merge_meta: bool = False,
-<<<<<<< HEAD
     add_progenitor_to_meta : bool = False,
     profile: Optional[str] = None,
-=======
-    add_progenitor_to_meta: bool = False,
->>>>>>> ce7b7251
     vars: Optional[str] = None,
 ):
     """Column level documentation inheritance for existing models
